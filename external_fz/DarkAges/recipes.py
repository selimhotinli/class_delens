--- conflicted
+++ resolved
@@ -19,11 +19,7 @@
 	print_info('running script-file: "{0}"'.format(ext_script_file))
 	retcode = subprocess.call(command)
 	if retcode != 0:
-<<<<<<< HEAD
-		raise DarkAgesError('Failed to execute the script-file: "{}"'.format(ext_script_file))
-=======
-		print_error('Failed to execute the script-file: "{0}"'.format(ext_script_file))
->>>>>>> efede15e
+		raise DarkAgesError('Failed to execute the script-file: "{0}"'.format(ext_script_file))
 
 ##### Functions related to loading a model from a file containing the input spectra (and mass)
 
@@ -153,11 +149,5 @@
 			_cmnd.append(arg)
 	_temp = __import__('run', globals(), locals(), [], -1)
 	_run = _temp.run
-<<<<<<< HEAD
-	print_info('running script-file: "{}"'.format(file_to_run))
-	_run(*_cmnd)
-=======
 	print_info('running script-file: "{0}"'.format(file_to_run))
-	_run(*_cmnd)
-	
->>>>>>> efede15e
+	_run(*_cmnd)