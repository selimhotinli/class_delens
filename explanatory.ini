# *~~~~~~~~~~~~~~~~~~~~~~~~~~~~~~*
# *  CLASS input parameter file  *
# *~~~~~~~~~~~~~~~~~~~~~~~~~~~~~~*

# > This example of input file, intended for CLASS beginners, lists all
# > possibilities with detailed comments.  You can use a more concise version, in
# > which only the arguments in which you are interested would appear.  Only
# > lines containing an equal sign OR colon not preceded by a sharp sign "#" are
# > considered by the code. Hence, do not write an equal sign within a comment,
# > the whole line would be interpreted as relevant input. Input files must have
# > an extension ".ini".

# ----------------------------
# ----> background parameters:
# ----------------------------

# 1) Hubble parameter : either 'H0' in km/s/Mpc or 'h' or '100*theta_s' where the
#   latter is the peak scale parameter 100(ds_dec/da_dec) close to 1.042143
#   (default: 'h' set to 0.67556)

#H0 = 67.556
h =0.6774
#100*theta_s = 1.042143

# 2) photon density: either 'T_cmb' in K or 'Omega_g' or 'omega_g' (default:
#   'T_cmb' set to 2.7255)

T_cmb = 2.7255
#Omega_g =
#omega_g =

# 3) baryon density: either 'Omega_b' or 'omega_b' (default: 'omega_b' set to
#    0.022032)

#Omega_b =
omega_b = 0.0183548

# 4a) ultra-relativistic species / massless neutrino density: either 'N_ur' or
#    'Omega_ur' or 'omega_ur' (default: 'N_ur' set to 3.046) (note: instead of
#    'N_ur' you can pass equivalently 'N_eff', although this syntax is
#    deprecated) (one more remark: if you have respectively 1,2,3 massive neutrinos, if you stick to the default value T_ncdm equal to 0.71611, designed to give m/omega of 93.14 eV, and if you want to use N_ur to get N_eff equal to 3.046 in the early universe, then you should pass here respectively 2.0328,1.0196,0.00641)

N_ur = 3.046
#Omega_ur =
#omega_ur =

# 4b) to simulate ultra-relativistic species with non-standard
#     properties, you can pass 'ceff2_ur' and 'cvis2_ur' (effective squared
#     sound speed and viscosity parameter, like in the Generalised Dark
#     Matter formalism of W. Hu) (default: both set to 1/3)

#ceff2_ur =
#cvis2_ur =

# 5) density of cdm (cold dark matter): 'Omega_cdm' or 'omega_cdm' (default:
#    'omega_cdm' set to 0.12038)

#Omega_cdm =
omega_cdm = 0.10554

# 5b) For models with decaying cold dark matter (dcdm) you can choose to pass either:

# 5b1) the current fractional density of dcdm+dr (decaying cold dark
#     matter and its relativistic decay radiation): 'Omega_dcdmdr' or
#     'omega_dcdmdr' (default: 'Omega_dcdmdr' set to 0)

Omega_dcdmdr = 0.0
#omega_dcdmdr = 0.0

# 5b2) the rescaled initial value for dcdm density (see 1407.2418 for definitions). If you specify 5b1, 5b2 will be found autamtically by a shooting method, and vice versa. (default: 'Omega_dcdmdr' set to 0, hence so is 'Omega_ini_dcdm')

#Omega_ini_dcdm =
#omega_ini_dcdm =

# 5c) decay constant of dcdm in km/s/Mpc, same unit as H0 above.

Gamma_dcdm = 0.0

# 6) all parameters describing the ncdm sector (i.e. any non-cold dark matter
#    relics, including massive neutrinos, warm dark matter, etc.):
#
#  -> 'N_ncdm' is the number of distinct species (default: set to 0)

N_ncdm = 0

#   -> 'use_ncdm_psd_files' is the list of N_ncdm numbers: 0 means 'phase-space
#      distribution (psd) passed analytically inside the code, in the mnodule
#      background.c, inside the function background_ncdm_distribution()'; 1 means
#      'psd passed as a file with at list two columns: first for q, second for
#      f_0(q)', where q is p/T_ncdm (default: only zeros)

#use_ncdm_psd_files = 0

#   -> if some of the previous values are equal to one, 'ncdm_psd_filenames' is
#      the list of names of psd files (as many as number of ones in previous entry)

ncdm_psd_filenames = psd_FD_single.dat

#   -> 'ncdm_psd_parameters' is an optional list of double parameters to describe
#      the analytic distribution function or to modify a p.s.d. passed as a file.
#      It is made available in the routine background_ncdm_distribution.

#ncdm_psd_parameters = Nactive, sin^2_12 ,s23 ,s13
ncdm_psd_parameters = 0.3 ,0.5, 0.05


# The remaining parameters should be entered as a list of N_ncdm numbers
# separated by commas:

#   -> 'Omega_ncdm' or 'omega_ncdm' or 'm_ncdm' in eV (default: all set to zero);
#            with only one of these inputs, CLASS computes the correct value of
#            the mass; if both (Omega_ncdm, m_ncdm) or (omega_ncdm, m_ncdm) are
#            passed, CLASS will renormalise the psd in order to fulfill both
#            conditions.
#            Passing zero in the list of m_ncdm's or Omeg_ncdm's means that for
#            this component, this coefficient is not imposed, and its value is
#            inferred from the other one.

m_ncdm = 0.1
Omega_ncdm =

#   -> 'T_ncdm' is the ncdm temperature in units of photon temperature
#      (default: set to 0.71611, which is slightly larger than the
#      instantaneous decoupling value (4/11)^(1/3); indeed, this default
#      value is fudged to give a ratio m/omega equal to 93.14 eV for
#      active neutrinos, as predicted by precise studies of active
#      neutrino decoupling, see hep-ph/0506164)

T_ncdm =

#   -> 'ksi_ncdm' is the ncdm chemical potential in units of its own temperature
#      (default: set to 0)

ksi_ncdm =

#   -> 'deg_ncdm' is the degeneracy parameter multiplying the psd: 1 stands for
#      'one family', i.e. one particle + anti-particle (default: set to 1.0)

deg_ncdm = 3

#   -> 'Quadrature strategy' is the method used for the momentum sampling of the
#   ncdm distribution function. 0 is the automatic method, 1 is Gauss-Laguerre
#   quadrature, 2 is the trapezoidal rule on [0,Infinity] using the transformation
#   q->1/t-1. 3 is the trapezoidal rule on [0,q_max] where q_max is the next input.
#   (default: set to 0)

Quadrature strategy =

#   -> 'Maximum q' is the maximum q relevant only for Quadrature strategy 3.
#   (default: set to 15)

Maximum q =

# 7) curvature: 'Omega_k' (default: 'Omega_k' set to 0)

Omega_k = 0.

# 8a) Dark energy contributions. At least one out of three conditions must be satisfied:
#     i)   'Omega_Lambda' unspecified.
#     ii)  'Omega_fld' unspecified.
#     iii) 'Omega_scf' set to a negative value. [Will be refered to as
#          unspecified in the following text.]
#     The code will then use the first unspecified component to satisfy the
#     closure equation (sum_i Omega_i) equals (1 + Omega_k)
#     (default: 'Omega_fld' and 'Omega_scf' set to 0 and 'Omega_Lambda' inferred
#     by code)

# Omega_Lambda = 0.7
Omega_fld = 0.7
Omega_scf = 0

# 8b) The flag 'use_ppf' is 'yes' by default, to use the PPF approximation
#     (see 0808.3125 [astro-ph]) allowing perturbations to cross the
#     phantom divide. Set to 'no' to enforce true fluid equations for
#     perturbations. When the PPF approximation is used, you can choose
#     the ratio 'c_gamma_over_c_fld' (eq. (16) in 0808.3125). The
#     default is 0.4 as recommended by that reference, and implicitely
#     assumed in other codes. (default: 'use_ppf' to yes, 'c_gamma_over_c_fld' to 0.4)

use_ppf = yes
c_gamma_over_c_fld = 0.4

# 8c) Choose your equation of state between different models, 'CLP' for
#     p/rho = w0_fld + wa_fld (1-a/a0) (Chevalier-Linder-Polarski),
#     'EDE' for early Dark Energy (default:'fluid_equation_of_state' set to 'CLP')

fluid_equation_of_state = CLP

# 8c1) equation of state of the fluid in 'CLP' case (p/rho = w0_fld +
#     wa_fld (1-a/a0)) and squared sound speed 'cs2_fld' of the fluid
#     (this is the sound speed defined in the frame comoving with the
#     fluid, i.e. obeying to the most sensible physical
#     definition). Generalizing w(a) to a more complicated expressions
#     would be easy, for that, have a look into source/background.c at
#     the function background_w_fld().  (default: 'w0_fld' set to -1,
#     'wa_fld' to 0, 'cs2_fls' to 1)

w0_fld = -0.6
wa_fld = 0.
cs2_fld = 1

# 8c2) equation of state of the fluid in 'EDE' case and squared sound speed 'cs2_fld' of the fluid
#     (this is the sound speed defined in the frame comoving with the
#     fluid, i.e. obeying to the most sensible physical
#     definition). Generalizing w(a) to a more complicated expressions
#     would be easy, for that, have a look into source/background.c at
#     the function background_w_fld().  (default: 'w0_fld' set to -1,
#     'Omega_EDE' to 0, 'cs2_fls' to 1)

#w0_fld = -0.9
#Omega_EDE = 0.
#cs2_fld = 1

# 8d) Scalar field (scf) initial conditions from attractor solution (assuming
#     pure exponential potential). (default: yes)

attractor_ic_scf = yes

# 8e) Scalar field (scf) potential parameters and initial conditions.  V equals
#     ((\phi-B)^\alpha + A)exp(-lambda*phi), see
#     http://arxiv.org/abs/astro-ph/9908085.

#scf_parameters = [scf_lambda, scf_alpha, scf_A, scf_B, phi, phi_prime]
scf_parameters = 10.0, 0.0, 0.0, 0.0, 100.0, 0.0

# If 'attractor_ic_scf' is set to 'no', the last two entries are assumed to be
# the initial values of phi in units of the reduced planck mass m_Pl and the
# conformal time derivative of phi in units of [m_Pl/Mpc]. (Note however that
# CLASS determines the initial scale factor dynamically and the results might not
# be as expected in some models.)

# 8f) Scalar field (scf) tuning parameter: If Omega_scf is negative, the
#     following index (0,1,2,...) in scf_parameters will be used for tuning:

scf_tuning_index = 0

# 9) scale factor today 'a_today' (arbitrary and irrelevant for most purposes)
#    (default: set to 1)

# a_today = 1.

# --------------------------------
# ----> thermodynamics parameters:
# --------------------------------

# 1) primordial Helium fraction 'YHe', e.g. 0.25; if set to 'BBN' or 'bbn', will
#    be inferred from Big Bang Nucleosynthesis (default: set to 'BBN')

YHe = BBN

# 2) 'recombination' algorithm set to 'RECFAST' or 'HyRec'

recombination = RECFAST

# 2) parametrization of reionization: 'reio_parametrization' must be one
#    of 'reio_none' (no reionization), 'reio_camb' (like CAMB: one
#    tanh() step for hydrogen reionization one for second helium
#    reionization), 'reio_bins_tanh' (binned history x_e(z) with tanh()
#    interpolation between input values), 'reio_half_tanh' (like
#    'reio_camb' excepted that we match the function xe(z) from
#    recombination with only half a tanh(z-z_reio)), 'reio_many_tanh'
#    (arbitrary number of tanh-like steps with specified ending values,
#    a scheme usually more useful than 'reio_bins_tanh'), 'reio_inter'
#    (linear interpolation between discrete values of xe(z))...  (default:
#    set to 'reio_camb')

reio_parametrization = reio_camb

# 3.a.) if 'reio_parametrization' set to 'reio_camb' or 'reio_half_tanh': enter
#       one of 'z_reio' or 'tau_reio' (default: 'z_reio' set to 11.357 to get tau_reio of 0.0925), plus
#       'reionization_exponent', 'reionization_width',
#       'helium_fullreio_redshift', 'helium_fullreio_width'
#       (default: set to 1.5, 0.5, 3.5, 0.5)

z_reio = 11.357
#tau_reio = 0.0925

reionization_exponent = 1.5
reionization_width = 0.5
helium_fullreio_redshift = 3.5
helium_fullreio_width = 0.5

# 3.b.) if 'reio_parametrization' set to 'reio_bins_tanh': enter number of bins
#       and list of z_i and xe_i defining the free electron density at the center
#       of each bin. Also enter a dimensionless paramater regulating the
#       sharpness of the tanh() steps, independently of the bin width;
#       recommended sharpness is 0.3, smaller values will make steps too sharp,
#       larger values will make the step very progressive but with discontinuity
#       of x_e(z) derivative around z_i values.
#       (default: set to 0, blank, blank, 0.3)

binned_reio_num = 3
binned_reio_z = 8,12,16
binned_reio_xe = 0.8,0.2,0.1
binned_reio_step_sharpness = 0.3

# 3.c.) if 'reio_parametrization' set to 'reio_many_tanh': enter number of jumps,
#       list of jump redhsifts z_i (central value of each tanh()), list of free electron density x_i after each jump, and common width of all jumps. If you want to end up with all hydrogen reionized but neglecting helium reionization, the first value of x_i in the list should be 1. For each x_i you can also pass the flags -1 or -2. They mean: for -1, after hydrogen + first helium recombination (so the code will substitute a value bigger than one based on Y_He); for -2, after hydrogen + second helium recombination (the code will substitute an even bigger value based on Y_He). You can get results close to reio_camb by setting  these parameters to the value showed below (and adapting the second many_tanh_z to the usual z_reio). (default: not set)

many_tanh_num = 2
many_tanh_z = 3.5,11.3
many_tanh_xe = -2,-1
many_tanh_width = 0.5

# 3.d.) if 'reio_parametrization' set to 'reio_inter': enter the number
# of points, the list of redshifts z_i, and the list of free electron
# fraction values x_i. The code will do linear interpolation between
# them. The first z_i should always be 0. Like above, for each x_i, you
# can also pass the flags -1 or -2. They mean: for -1, after the
# hydrogen and the first helium recombination (so the code will
# substitute a value bigger than one based on Y_He); for -2, after the
# hydrogen and the second helium recombination (the code will substitute
# an even bigger value based on Y_He). The last value of x_i should
# always be zero, the code will substitute it with the value that one
# would get in absence of reionization, as computed by the recombination
# code. (default: not set)

reio_inter_num = 8
reio_inter_z =   0,  3,  4,   8,   9,  10,  11, 12
reio_inter_xe = -2, -2, -1,  -1, 0.9, 0.5, 0.1,  0

# 4.a) in order to model energy injection from DM annihilation, specify a
#      parameter 'annihilation' corresponding to the energy fraction absorbed by
#      the gas times the DM cross section divided by the DM mass, (f <sigma*v> /
#      m_cdm), see e.g. 0905.0003, expressed here in units of m^3/s/Kg
#      (default: set to zero)

annihilation = 0.

# 4.b) you can model simple variations of the above quanity as a function of
#      redhsift. If 'annihilation_variation' is non-zero, the function F(z)
#      defined as (f <sigma*v> / m_cdm)(z) will be a parabola in log-log scale
#      between 'annihilation_zmin' and 'annihilation_zmax', with a curvature
#      given by 'annihilation_variation' (must be negative), and with a maximum
#      in 'annihilation_zmax'; it will be constant outside this range. To take DM
#      halos into account, specify the parameters 'annihilation_f_halo', the
#      amplitude of the halo contribution, and 'annihilation_z_halo', the
#      characteristic redshift of halos
#      (default: no variation, 'annihilation_variation' and 'annihilation_f_halo'
#      set to zero).

annihilation_variation = 0.
annihilation_z = 1000
annihilation_zmax = 2500
annihilation_zmin = 30
annihilation_f_halo= 20
annihilation_z_halo= 8

# 4.c) You can also state whether you want to use the on-the-spot approximation
#      (default: 'on the spot' is 'yes')

on the spot = yes

# 5) to model DM decay, specify a parameter 'decay' which is equal to the energy
#    fraction absorbed by the gas divided by the lifetime of the particle, see
#    e.g.  1109.6322, expressed here in 1/s
#    (default: set to zero)

decay = 0.

# 6) State whether you want the code to compute the simplest analytic approximation to the photon damping scale (it will be added to the thermodynamics output, and its value at recombination will be stored and displayed in the standard output) (default: 'compute damping scale' set to 'no')

# compute damping scale = yes

# ----------------------------------------------------
# ----> define which perturbations should be computed:
# ----------------------------------------------------

# 1.a) list of output spectra requested:
# - 'tCl' for temperature Cls,
# - 'pCl' for polarization Cls,
# - 'lCl' for CMB lensing potential Cls,
# - 'nCl' (or 'dCl') for density number count Cls,
# - 'sCl' for galaxy lensing potential Cls,
# - 'mPk' for total matter power spectrum P(k) infered from gravitational potential,
# - 'dTk' (or 'mTk') for density transfer functions for each species,
# - 'vTk' for velocity transfer function for each species.
# Warning: both lCl and sCl compute the C_ls of the lensing potential, C_l^phi-phi.
# If you are used to other codes, you may want to deal instead with the deflection
# Cls or the shear/convergence Cls. The relations between them are trivial:
# --> deflection d:
#     Cl^dd = l(l+1) C_l^phiphi
# --> convergence kappa and shear gamma: the share the same harmonic power spectrum:
#     Cl^gamma-gamma = 1/4 * [(l+2)!/(l-2)!] C_l^phi-phi
# By defaut, the code will try to compute the following cross-correlation Cls (if
# available): temperature-polarisation, temperature-CMB lensing, polarization-CMB
# lensing, CMB lensing-density, and density-lensing. Other cross-correlations are
# not computed because they would slow down the code considerably.
# 
# Can be left blank if you do not want to evolve cosmological perturbations at
# all. (default: set to blanck, no perturbation calculation)

#output = tCl,pCl,lCl
#output = tCl,pCl,lCl,mPk
output = mPk,mTk

# 1.b) if you included 'tCl' in the list, you can take into account only some of
#      the terms contributing to the temperature spectrum: intrinsic temperature
#      corrected by Sachs-Wolfe ('tsw' or 'TSW'), early integrated Sachs-Wolfe
#      ('eisw' or 'EISW'), late integrated Sachs-Wolfe ('lisw' or 'LISW'),
#      Doppler ('dop' or 'Dop'), polarisation contribution ('pol' or 'Pol'). Put
#      below the list of terms to be included
#      (defaut: if this field is not passed, all terms will be included)

#temperature contributions = tsw, eisw, lisw, dop, pol

# 1.c) if one of 'eisw' or 'lisw' is turned off, the code will read 'early/late
#      isw redshift', the split value of redshift z at which the isw is
#      considered as late or early (if this field is absent or left blank, by
#      default, 'early/late isw redshift' is set to 50)

#early/late isw redshift =

# 1.d) if you included 'nCl' (or 'dCl') in the list, you can take into account
#      only some of the terms contributing to the obsevable number count
#      fluctuation spectrum: matter density ('density'), redshift-space and
#      Doppler distortions ('rsd'), lensing ('lensing'), or gravitational
#      potential terms ('gr'). Put below the list of terms to be included
#      (defaut: if this field is not passed, only 'dens' will be included)

#number count contributions = density, rsd, lensing, gr

# 1.e) if you included 'dTk' (or 'mTk') in the list, the code will give
# you by default the transfer function of the scale-invariant Bardeen
# potentials (for whatever gauge you are using). If you need the
# transfer function of additional metric fluctuations, specific to the
# gauge you are using, set the following flag to 'yes' (default:
# set to 'no')

extra metric transfer functions =

<<<<<<< HEAD
2) if you want an estimate of the non-linear P(k) and Cls, enter 'halofit' or
   'Halofit' or 'HALOFIT' for Halofit and 'hmcode' (or 'Hmcode', 'HMcode', 'HMCODE')
   for HMcode; otherwise leave blank
   (default: blank, linear P(k) and Cls)
=======
# 2) if you want an estimate of the non-linear P(k) and Cls, enter 'halofit' or
#    'Halofit' or 'HALOFIT' for Halofit; otherwise leave blank
#    (default: blank, linear P(k) and Cls)
>>>>>>> 5d45fbfd

non linear = hmcode

	2.a) Consider this only for HMcode. Ignore this (leave blank) if you use halofit.
	   In HMcode you can specify a baryonic feedback model (otherwise only DM is used).
		 Each model depends on two parameters: the minimum concentration "c_min" from the 
		 Bullock et al. 2001 mass-concentration relation and the halo bloating parameter "eta_0"
		 introduced in Mead et al. 2015. In Mead et al. 2015 the parameters c_min and eta_0 are fitted
		 to the Cosmic Emulator dark matter only simulation (Heitman et al. 2014) and the 
		 hydrodynamical OWLS simulations (Schaye et al. 2010, van Daalen et al. 2011).
		 You can choose between the 5 models of Mead et al. 2015, Table 4:
					Model				 (eta_0, c_min)			Explanation
		 - 'emu_dmonly' 	 (0.603, 3.13) 		fits the only dark matter Cosmic Emulator simulation (default) 
		 - 'owls_dmonly'	 (0.64, 3.43)			fits the OWLS simulation of dark matter only
		 - 'owls_ref'	 		 (0.68, 3.91)			fits the OWLS simulation that includes gas cooling, heating, star formation and evolution, chemical enrichment and supernovae feedback
		 - 'owls_agn'	 		 (0.76, 2.32)			fits the OWLS simulation that includes AGN feedback
		 - 'owls_dblim'	 	 (0.70, 3.01)			fits the OWLS simulation that has extra supernova energy in wind velocity 	 

feedback model =

	2.b) Again only for HMcode, ignore this (leave blank) if you use halofit. 
			 Instead of choosing one of the predestined models you can set c_min and eta_0 manually.		 
			 In this case leave the line above (baryonic model) blank, otherwise an error will be produced.
			 If you determine only one of the two parameters, the other one will be inferred by the relation
			 found in Mead et al. 2015 (equation 30).
			 

eta_0 =
c_min = 

# 3) if you want to consider perturbed recombination, enter a word containing the
#    letter 'y' or 'Y'. CLASS will then compute the perturbation in the
#    ionization fraction x_e and the baryon temperature. The initial conformal
#    time will be small, therefore you should use the default integrator ndf15
#    (i.e. do not set 'evolver' to 0, otherwise the code will be slower).
#    (default: neglect perturbed recombination)

#perturbed recombination = yes

# 4) list of modes ('s' for scalars, 'v' for vectors, 't' for tensors). More than
#    one letter allowed, can be attached or separated by arbitrary characters;
#    letters can be small or capital.
#    (default: set to 's')

modes = s
#modes = s,t

# 5) relevant only if you ask for 'tCl, lCl' and/or 'pCl, lCl': if you want the
#    spectrum of lensed Cls, enter a word containing the letter 'y' or 'Y'
#    (default: no lensed Cls)

lensing = no

# 6) which perturbations should be included in tensor calculations? write 'exact'
#    to include photons, ultra-relativistic species 'ur' and all non-cold dark
#    matter species 'ncdm'; write 'massless' to appriximate 'ncdm' as extra
#    relativistic species (good approximation if ncdm is still relativistic at
#    the time of recombination); write 'photons' to include only photons
#    (default: 'massless')

tensor method =

# 7) list of initial conditions for scalars ('ad' for adiabatic, 'bi' for baryon
#    isocurvature, 'cdi' for CDM isocurvature, 'nid' for neutrino density
#    isocurvature, 'niv' for neutrino velocity isocurvature). More than one of
#    these allowed, can be attached or separated by arbitrary characters; letters
#    can be small or capital.
#    (default: set to 'ad')

ic = ad
#ic = ad&bi&nid

# 8) gauge in which calculations are performed: 'sync' or 'synchronous' or
#    'Synchronous' for synchronous, 'new' or 'newtonian' or 'Newtonian' for
#    Newtonian/longitudinal gauge
#    (default: set to synchronous)

gauge = synchronous

# ---------------------------------------------
# ----> define primordial perturbation spectra:
# ---------------------------------------------

# 1) primordial spectrum type ('analytic_Pk' for an analytic smooth function with amplitude, tilt, running, etc.; analytic spectra with feature can also be added as a new type;'inflation_V' for a numerical computation of the inflationary primordial spectrum, through a full integration of the perturbation equations, given a parametrization of the potential V(phi) in the observable window, like in astro-ph/0703625; 'inflation_H' for the same, but given a parametrization of the potential H(phi) in the observable window, like in astro-ph/0710.1630; 'inflation_V_end' for the same, but given a parametrization of the potential V(phi) in the whole region between the observable part and the end of inflation; there is also an option 'two scales' in order to specify two amplitudes instead of one amplitude and one tilt, like in the isocurvature mode analysis of the Planck inflation paper (works also for adiabatic mode only; see details below, item 2.c); finally 'external_Pk' allows for the primordial spectrum to be computed externally by some piece of code, or to be read from a table, see 2.d). (default: set to 'analytic_Pk')

P_k_ini type = analytic_Pk

# 2) parameters related to one of the primordial spectrum types (will only be
#    read if they correspond to the type selected above)

# 2.a) for type 'analytic_Pk':

# 2.a.1) pivot scale in Mpc-1 (default: set to 0.05)

k_pivot = 0.05

# 2.a.2) scalar adiabatic perturbations: curvature power spectrum value at pivot scale ('A_s' or 'ln10^{10}A_s') OR 'sigma8' (found by iterations using a shooting method), tilt at the same scale 'n_s', and tilt running 'alpha_s' (default: set 'A_s' to 2.215e-9, 'n_s' to 0.9619, 'alpha_s' to 0)

A_s = 2.215e-9
#ln10^{10}A_s = 3.0980
#sigma8 = 0.85
n_s = 0.96
alpha_s = 0.

# 2.a.3) isocurvature/entropy perturbations: for each mode xx ('xx' being one of
#        'bi', 'cdi', 'nid', 'niv', corresponding to baryon, cdm, neutrino
#        density and neutrino velocity entropy perturbations), enter the
#        entropy-to-curvature ratio f_xx, tilt n_xx and running alpha_xx, all
#        defined at the pivot scale; e.g.  f_cdi of 0.5 means S_cdi/R equal to
#        one half and (S_cdi/R)^2 to 0.25
#        (default: set each 'f_xx' to 1, 'n_xx' to 1, 'alpha_xx' to 0)

f_bi = 1.
n_bi = 1.5

f_cdi=1.

f_nid=1.
n_nid=2.
alpha_nid= 0.01

# etc.

# 2.a.4) cross-correlation between different adiabatic/entropy mode: for each
#        pair (xx, yy) where 'xx' and 'yy' are one of 'ad', 'bi', 'cdi', 'nid',
#        'niv', enter the correlation c_xx_yy (parameter between -1 and 1,
#        standing for cosDelta, the cosine of the cross-correlation angle), the
#        tilt n_xx_yy of the function cosDelta(k), and its running alpha_xx_yy,
#        all defined at the pivot scale. So, for a pair of fully correlated
#        (resp. anti-correlated) modes, one should set (c_xx_yy, n_xx_yy,
#        alpha_xx_yy) to (1,0,0) (resp. (-1,0,0)
#        (default: set each 'c_xx_yy' to 0, 'n_xx_yy' to 0, 'alpha_xx_yy' to 0)

c_ad_bi = 0.5
#n_ad_bi = 0.1

c_ad_cdi = -1.

c_bi_nid = 1.
#n_bi_nid = -0.2
#alpha_bi_nid = 0.002

# etc.

# 2.a.5) tensor mode (if any): tensor-to-scalar power spectrum ratio, tilt,
#        running at the pivot scale; if 'n_t' and/or 'alpha_t' is set to 'scc' or
#        'SCC' isntead of a numerical value, it will be inferred from the
#        self-consistency condition of single field slow-roll inflation: for n_t,
#        -r/8*(2-r/8-n_s); for alpha_t, r/8(r/8+n_s-1)
#        (default: set 'r' to 1, 'n_t' to 'scc', 'alpha_t' to 'scc')

r = 1.
n_t = scc
alpha_t = scc

# 2.b) for type 'inflation_V'

# 2.b.1) type of potential: 'polynomial' for a Taylor expansion of the potential around phi_pivot. Other shapes can easily be defined in primordial module.

potential = polynomial

# 2.b.2) for 'inflation_V' and 'polynomial': enter either the coefficients 'V_0', 'V_1', 'V_2', 'V_3', 'V_4' of the Taylor expansion (in units of Planck mass to appropriate power), or their ratios 'R_0', 'R_1', 'R_2', 'R_3', 'R_4' corresponding to (128pi/3)*V_0^3/V_1^2, V_1^2/V_0^2, V_2/V_0, V_1*V_3/V_0, V_1^2*V_4/V_0^3, or the potential-slow-roll parameters 'PSR_0', 'PSR_1', 'PSR_2', 'PSR_3', 'PSR_4', equal respectively to R_0, epsilon_V=R_1/(16pi), eta_V=R_2/(8pi), ksi_V=R_3/(8pi)^2, omega_V=R_4/(8pi)^3 (default: 'V_0' set to 1.25e-13, 'V_1' to 1.12e-14, 'V_2' to 6.95e-14, 'V_3' and 'V_4' to zero).

V_0=1.e-13
V_1=-1.e-14
V_2=7.e-14
V_3=
V_4=

#R_0=2.18e-9
#R_1=0.1
#R_2=0.01
#R_3=
#R_4=

#PSR_0 = 2.18e-9
#PSR_1 = 0.001989
#PSR_2 = 0.0003979
#PSR_3 =
#PSR_4 =

# 2.c) for 'inflation_H': enter either the coefficients 'H_0', 'H_1', 'H_2', 'H_3', 'H_4' of the Taylor expansion (in units of Planck mass to appropriate power), or the Hubble-slow-roll parameters 'HSR_0', 'HSR_1', 'HSR_2', 'HSR_3', 'HSR_4'

H_0=1.e-13
H_1=-1.e-14
H_2=7.e-14
H_3=
H_4=

#HSR_0 = 2.18e-9
#HSR_1 = 0.001989
#HSR_2 = 0.0003979
#HSR_3 =
#HSR_4 =

# 2.d) for type 'inflation_V_end':

# 2.d.1) value of the field at the minimum of the potential after inflation, or at a value in which you want to impose the end of inflation, in hybrid-like models. By convention, the code expects inflation to take place for values smaller than this value, with phi increasing with time (using a reflection symmetry, it is always possible to be in that case) (default: 'phi_end' set to 0)

phi_end =

# 2.d.2) shape of the potential. Refers to functions pre-coded in the primordail module, so far 'polynomial' and 'higgs_inflation'. (default: 'full_potential' set to 0)

full_potential = polynomial

# 2.d.3) parameters of the potential. The meaning of each parameter is explained in the function primrodial_inflation_potential() in source/primordial.c

Vparam0 =
Vparam1 =
Vparam2 =
Vparam3 =
Vparam4 =

# 2.d.4) how much the scale factor a or the product (aH) increases between Hubble crossing for the pivot scale (during inflation) and the end of inflation. You can pass either: 'N_star' (standing for log(a_end/a_pivot)) set to a number; or 'ln_aH_ratio' (standing for log(aH_end/aH_pivot)) set to a number; (default: 'N_star' set to 60)

#ln_aH_ratio = 50
#N_star = 55

# 2.d.5) should the inflation module do its nomral job of numerical integration ('numerical') or use analytical slow-roll formulas to infer the primordial spectrum from the potential ('analytical') (default: 'inflation_behavior' set to 'numerical')

#inflation_behavior = numerical

# 2.e) for type 'two_scales' (currently this option works only for scalar modes, and either for pure adiabatic modes or adiabatic + one type of isocurvature):

# 2.e.1) two wavenumbers 'k1' and 'k2' in 1/Mpc, at which primordial amplitude
#        parameters will be given. The value of 'k_pivot' will not be used in
#        input but quantities at k_pivot will still be calculated and stored in
#        the primordial structure (no default value: compulsory input if 'P_k_ini
#        type' has been set to 'two_scales')

k1=0.002
k2=0.1

# 2.e.2) two amplitudes 'P_{RR}^1', 'P_{RR}^2' for the adiabatic primordial
#        spectrum (no default value: compulsory input if 'P_k_ini type' has been
#        set to 'two_scales')

P_{RR}^1 = 2.3e-9
P_{RR}^2 = 2.3e-9

# 2.e.3) if one isocurvature mode has been turned on ('ic' set e.g. to 'ad,cdi'
#        or 'ad,nid', etc.), enter values of the isocurvature amplitude
#        'P_{II}^1', 'P_{II}^2', and cross-correlation amplitude 'P_{RI}^1',
#        '|P_{RI}^2|' (see Planck paper on inflation for details on definitions)

P_{II}^1 = 1.e-11
P_{II}^2 = 1.e-11
P_{RI}^1 = -1.e-13
|P_{RI}^2| = 1.e-13

# 2.e.4) set 'special iso' to 'axion' or 'curvaton' for two particular cases:
#        'axion' means uncorrelated, n_ad equal to n_iso, 'curvaton' means fully
#        anti-correlated with f_iso<0 (in the conventions of the Planck inflation
#        paper this would be called fully correlated), n_iso equal to one; in
#        these two cases, the last three of the four paramneters in 2.c.3 will be
#        over-written give the input for 'P_{II}^1' (defaut: 'special_iso' left
#        blanck, code assumes general case described by four parameters of 2.c.3)

special_iso =

# 2.f) for type 'external_Pk' (see external documentation external_Pk/README.md
#      for more details):

# 2.f.1) Command generating the table. If the table is already generated, just
#        write "cat <table_file>". The table should have two columns (k, pk) if
#        tensors are not requested, or three columns (k, pks, pkt) if they are.

#command = python external_Pk/generate_Pk_example.py
#command = python external_Pk/generate_Pk_example_w_tensors.py
command = cat external_Pk/Pk_example.dat
#command = cat external_Pk/Pk_example_w_tensors.dat

# 2.f.2) If the table is not pregenerated, parameters to be passed to the
#        command, in the right order, starting from "custom1" and up to
#        "custom10". They must be real numbers.

custom1 = 0.05     # In the example command: k_pivot
custom2 = 2.215e-9 # In the example command: A_s
custom3 = 0.9624   # In the example command: n_s
custom4 = 2e-10    # In the example (with tensors) command: A_t
custom5 = -0.1     # In the example (with tensors) command: n_t
#custom6 = 0
#custom7 = 0
#custom8 = 0
#custom9 = 0
#custom10 = 0

# -------------------------------------
# ----> define format of final spectra:
# -------------------------------------

# 1) maximum l for CLs:
# - 'l_max_scalars' for CMB scalars (temperature, polarization, cmb lensing potential),
# - 'l_max_tensors' for CMB tensors (temperature, polarization)
# - 'l_max_lss'     for Large Scale Structure Cls (density, galaxy lensing potential)
# Reducing 'l_max_lss' with respect to l_max_scalars reduces the execution time significantly
# (default: set 'l_max_scalars' to 2500, 'l_max_tensors' to 500, 'l_max_lss' to 300)

l_max_scalars = 2500
l_max_tensors = 500
#l_max_lss = 600

# 2) maximum k in P(k), 'P_k_max_h/Mpc' in units of h/Mpc or 'P_k_max_1/Mpc' in
#    units of 1/Mpc. If scalar Cls are also requested, a minimum value is
#    automatically imposed (the same as in scalar Cls computation)
#    (default: set to 1 1/Mpc)

P_k_max_h/Mpc = 10.
#P_k_max_1/Mpc = 0.7

<<<<<<< HEAD
pk_def = delta_bc_squared

3) value(s) 'z_pk' of redshift(s) for P(k,z) output file(s); can be ordered
   arbitrarily, but must be separated by comas (default: set 'z_pk' to 0)
=======
# 3) value(s) 'z_pk' of redshift(s) for P(k,z) output file(s); can be ordered
#    arbitrarily, but must be separated by comas (default: set 'z_pk' to 0)
>>>>>>> 5d45fbfd

z_pk = 0.001
#z_pk = 0., 1.2, 3.5

# 4) if the code is interfaced with routines that need to interpolate P(k,z) at
#    various values of (k,z), enter 'z_max_pk', the maximum value of z at which
#    such interpolations are needed. (default: set to maximum value in above
#    'z_pk' input)

#z_max_pk = 10.

# 6) parameters for the the matter density number count (option 'nCl' (or 'dCl'))
#    or galaxy lensing potential (option 'sCl') Cls:

# 6a) enter here a description of the selection functions W(z) of each
#     redshift bin; selection can be set to 'gaussian', 'tophat' or
#     'dirac', then pass a list of N mean redshifts in growing order
#     separated by comas, 1 or N widths separated by comas, 1 or N bias
#     separated by a comma, and 1 or N magnification bias separated by a
#     comma. The width stands for one standard deviation of the gaussian
#     (in z space), or for the half-width of the top-hat. Finally,
#     non_diagonal sets the number of cross-correlation spectra that you
#     want to calculate: 0 means only auto-correlation, 1 means only
#     adjacent bins, and number of bins minus one means all correlations
#     (default: set to 'gaussian',1,0.1,1.,0.,0)

selection=gaussian
selection_mean = 0.98,0.99,1.0,1.1,1.2
selection_width = 0.1
selection_bias =
selection_magnification_bias =
non_diagonal=4

#     [note: for good performances, the code uses the Limber approximation for nCl. If you want high precision even with thin selection functions, increase the default value of the precision parameters l_switch_limber_for_nc_local_over_z, l_switch_limber_for_nc_los_over_z; for instance, add them to the input file with values 10000 and 2000, instead of the default 100 and 30]

# 6b) It is possible to multiply the window function W(z) by a selection function
#     'dNdz' (number of objects per redshift interval). Type the name of the file
#     containing the redshift in the first column and the number of objects in
#     the second column (do not call it 'analytic*'). Set to 'analytic' to use
#     instead the analytic expression from arXiv:1004.4640 (this function can be
#     tuned in the module transfer.c, in the subroutine transfer_dNdz_analytic).
#     Leave blank to use a uniform distribution (default).

dNdz_selection =

# 6c) It is possible to consider source number counts evolution. Type the name of
#     the file containing the redshift on the first column and the number of
#     objects on the second column (do not call it 'analytic*'). Set to
#     'analytic' to use instead the analytic expression from Eq. 48 of
#     arXiv:1105.5292. Leave blank to use constant comoving number densities
#     (default).

dNdz_evolution =

# 7a) file name root 'root' for all output files (if Cl requested, written to
#     '<root>cl.dat'; if P(k) requested, written to '<root>pk.dat'; plus similar
#     files for scalars, tensors, pairs of initial conditions, etc.; if file with
#     input parameters requested, written to '<root>parameters.ini') (default:
#     the input module sets automatically 'root' to 'output/<thisfilename>N_',
#     where N is the first available integer number, starting from 00, to avoid
#     erasing the output of previous runs)

root = output/expl_

# 7b) do you want headers at the beginning of each output file (giving precisions
#     on the output units/ format) ? If 'headers' set to something containing the
#     letter 'y' or 'Y', headers written, otherwise not written
#     (default: written)

headers = yes

# 7c) in all output files, do you want columns to be normalized and ordered with
#     the default CLASS definitions or with the CAMB definitions (often idential
#     to the CMBFAST one) ? Set 'format' to either 'class', 'CLASS', 'camb' or
#     'CAMB' (default: 'class')

format = class

# 7d) Do you want to write a table of background quantitites in a file? This will
#     include H, densities, Omegas, various cosmological distances, sound
#     horizon, etc., as a function of conformal time, proper time, scale factor.
#     File created if 'write background'  set to something containing the letter
#     'y' or 'Y', file written, otherwise not written (default: not written)

write background = no

# 7e) Do you want to write a table of thermodynamics quantitites in a file? File
#     is created if 'write thermodynamics' is set to something containing the
#     letter 'y' or 'Y'. (default: not written)

write thermodynamics = no

# 7f) Do you want to write a table of perturbations to files for certain
#     wavenumbers k? Dimension of k is 1/Mpc. The actual wave numbers are chosen
#     such that they are as close as possible to the requested k-values.

k_output_values = #0.01, 0.1, 0.0001

# 7g) Do you want to write the primordial scalar(/tensor) spectrum in a file,
#     with columns k [1/Mpc], P_s(k) [dimensionless], ( P_t(k) [dimensionless])?
#     File created if 'write primordial'  set to something containing the letter
#     'y' or 'Y', file written, otherwise not written (default: not written)

write primordial = no

# 7h) Do you want to have all input/precision parameters which have been read
#     written in file '<root>parameters.ini', and those not written in file
#     '<root>unused_parameters' ? If 'write parameters' set to something
#     containing the letter 'y' or 'Y', file written, otherwise not written
#     (default: not written)

write parameters = yeap

# 7i) Do you want a warning written in the standard output when an input
#     parameter or value could not be interpreted ? If 'write warnings' set to
#     something containing the letter 'y' or 'Y', warnings written, otherwise not
#     written (default: not written)

write warnings =

# ----------------------------------------------------
# ----> amount of information sent to standard output:
# ----------------------------------------------------

# Increase integer values to make each module more talkative (default: all set to 0)

input_verbose = 1
background_verbose = 1
thermodynamics_verbose = 1
perturbations_verbose = 1
transfer_verbose = 1
primordial_verbose = 1
spectra_verbose = 1
nonlinear_verbose = 1
lensing_verbose = 1
output_verbose = 1<|MERGE_RESOLUTION|>--- conflicted
+++ resolved
@@ -429,43 +429,36 @@
 
 extra metric transfer functions =
 
-<<<<<<< HEAD
-2) if you want an estimate of the non-linear P(k) and Cls, enter 'halofit' or
-   'Halofit' or 'HALOFIT' for Halofit and 'hmcode' (or 'Hmcode', 'HMcode', 'HMCODE')
-   for HMcode; otherwise leave blank
-   (default: blank, linear P(k) and Cls)
-=======
 # 2) if you want an estimate of the non-linear P(k) and Cls, enter 'halofit' or
-#    'Halofit' or 'HALOFIT' for Halofit; otherwise leave blank
+#    'Halofit' or 'HALOFIT' for Halofit and 'hmcode' (or 'Hmcode', 'HMcode', 'HMCODE')
+#    for HMcode; otherwise leave blank
 #    (default: blank, linear P(k) and Cls)
->>>>>>> 5d45fbfd
 
 non linear = hmcode
 
-	2.a) Consider this only for HMcode. Ignore this (leave blank) if you use halofit.
-	   In HMcode you can specify a baryonic feedback model (otherwise only DM is used).
-		 Each model depends on two parameters: the minimum concentration "c_min" from the 
-		 Bullock et al. 2001 mass-concentration relation and the halo bloating parameter "eta_0"
-		 introduced in Mead et al. 2015. In Mead et al. 2015 the parameters c_min and eta_0 are fitted
-		 to the Cosmic Emulator dark matter only simulation (Heitman et al. 2014) and the 
-		 hydrodynamical OWLS simulations (Schaye et al. 2010, van Daalen et al. 2011).
-		 You can choose between the 5 models of Mead et al. 2015, Table 4:
-					Model				 (eta_0, c_min)			Explanation
-		 - 'emu_dmonly' 	 (0.603, 3.13) 		fits the only dark matter Cosmic Emulator simulation (default) 
-		 - 'owls_dmonly'	 (0.64, 3.43)			fits the OWLS simulation of dark matter only
-		 - 'owls_ref'	 		 (0.68, 3.91)			fits the OWLS simulation that includes gas cooling, heating, star formation and evolution, chemical enrichment and supernovae feedback
-		 - 'owls_agn'	 		 (0.76, 2.32)			fits the OWLS simulation that includes AGN feedback
-		 - 'owls_dblim'	 	 (0.70, 3.01)			fits the OWLS simulation that has extra supernova energy in wind velocity 	 
+# 2.a) Consider this only for HMcode. Ignore this (leave blank) if you use halofit.
+#    In HMcode you can specify a baryonic feedback model (otherwise only DM is used).
+#    Each model depends on two parameters: the minimum concentration "c_min" from the 
+#    Bullock et al. 2001 mass-concentration relation and the halo bloating parameter "eta_0"
+#    introduced in Mead et al. 2015. In Mead et al. 2015 the parameters c_min and eta_0 are fitted
+#    to the Cosmic Emulator dark matter only simulation (Heitman et al. 2014) and the 
+#    hydrodynamical OWLS simulations (Schaye et al. 2010, van Daalen et al. 2011).
+#    You can choose between the 5 models of Mead et al. 2015, Table 4:
+#         Model				 (eta_0, c_min)			Explanation
+#    - 'emu_dmonly' 	 (0.603, 3.13) 		fits the only dark matter Cosmic Emulator simulation (default) 
+#    - 'owls_dmonly'	 (0.64, 3.43)			fits the OWLS simulation of dark matter only
+#    - 'owls_ref'	 		 (0.68, 3.91)			fits the OWLS simulation that includes gas cooling, heating, star formation and evolution, chemical enrichment and supernovae feedback
+#    - 'owls_agn'	 		 (0.76, 2.32)			fits the OWLS simulation that includes AGN feedback
+#    - 'owls_dblim'	 	 (0.70, 3.01)			fits the OWLS simulation that has extra supernova energy in wind velocity 	 
 
 feedback model =
 
-	2.b) Again only for HMcode, ignore this (leave blank) if you use halofit. 
-			 Instead of choosing one of the predestined models you can set c_min and eta_0 manually.		 
-			 In this case leave the line above (baryonic model) blank, otherwise an error will be produced.
-			 If you determine only one of the two parameters, the other one will be inferred by the relation
-			 found in Mead et al. 2015 (equation 30).
+#	2.b) Again only for HMcode, ignore this (leave blank) if you use halofit. 
+#			 Instead of choosing one of the predestined models you can set c_min and eta_0 manually.		 
+#			 In this case leave the line above (baryonic model) blank, otherwise an error will be produced.
+#			 If you determine only one of the two parameters, the other one will be inferred by the relation
+#			 found in Mead et al. 2015 (equation 30).
 			 
-
 eta_0 =
 c_min = 
 
@@ -749,15 +742,8 @@
 P_k_max_h/Mpc = 10.
 #P_k_max_1/Mpc = 0.7
 
-<<<<<<< HEAD
-pk_def = delta_bc_squared
-
-3) value(s) 'z_pk' of redshift(s) for P(k,z) output file(s); can be ordered
-   arbitrarily, but must be separated by comas (default: set 'z_pk' to 0)
-=======
 # 3) value(s) 'z_pk' of redshift(s) for P(k,z) output file(s); can be ordered
 #    arbitrarily, but must be separated by comas (default: set 'z_pk' to 0)
->>>>>>> 5d45fbfd
 
 z_pk = 0.001
 #z_pk = 0., 1.2, 3.5
