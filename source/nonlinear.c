--- conflicted
+++ resolved
@@ -49,15 +49,8 @@
                pnl->error_message);
   }
 
-<<<<<<< HEAD
  if (pba->has_ncdm){
 
-=======
-
-
- if (pba->has_ncdm){
- 
->>>>>>> 3152d632
  if (pnl->tau_size == 1) {
     *k_nl_cb = pnl->k_nl[pnl->index_pk_cb][0];
   }
