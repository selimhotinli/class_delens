/** @file output.c Documented output module
 *
 * Julien Lesgourgues, 26.08.2010
 *
 * This module writes the output in files.
 *
 * The following functions can be called from other modules or from the main:
 *
 * -# output_init() (must be called after harmonic_init())
 * -# output_total_cl_at_l() (can be called even before output_init())
 *
 * No memory needs to be deallocated after that,
 * hence there is no output_free() routine like in other modules.
 */

#include "output.h"

int output_total_cl_at_l(
                         struct harmonic * phr,
                         struct lensing * ple,
                         struct output * pop,
                         int l,
                         double * cl
                         ){
    
    double ** cl_md_ic; /* array with argument
                         cl_md_ic[index_md][index_ic1_ic2*phr->ct_size+index_ct] */
    
    double ** cl_md;    /* array with argument
                         cl_md[index_md][index_ct] */
    
    int index_md;
    
    if (ple->has_lensed_cls == _TRUE_) {
        class_call(lensing_cl_at_l(ple,
                                   l,
                                   cl),
                   ple->error_message,
                   pop->error_message);
    }
    class_call(harmonic_cl_at_l(phr,
                                (double)l,
                                cl,
                                cl_md,
                                cl_md_ic),
               phr->error_message,
               pop->error_message);

    for (index_md = 0; index_md < phr->md_size; index_md++) {

      if (phr->md_size > 1)
        free(cl_md[index_md]);

      if (phr->ic_size[index_md] > 1)
        free(cl_md_ic[index_md]);

    }
    
    return _SUCCESS_;
}

/**
 * This routine writes the output in files.
 *
 *
 * @param pba Input: pointer to background structure (needed for calling harmonic_pk_at_z())
 * @param pth Input: pointer to thermodynamics structure
 * @param ppt Input: pointer perturbation structure
 * @param ppm Input: pointer to primordial structure
 * @param ptr Input: pointer to transfer structure
 * @param phr Input: pointer to harmonic structure
 * @param pfo Input: pointer to fourier structure
 * @param ple Input: pointer to lensing structure
 * @param psd Input: pointer to distortions structure
 * @param pop Input: pointer to output structure
 */

int output_init(
                struct background * pba,
                struct thermodynamics * pth,
                struct perturbations * ppt,
                struct primordial * ppm,
                struct transfer * ptr,
                struct harmonic * phr,
                struct fourier * pfo,
                struct lensing * ple,
                struct distortions * psd,
                struct output * pop
                ) {
    
    /** Summary: */
    
    /** - check that we really want to output at least one file */
    
    if ((ppt->has_cls == _FALSE_) && (ppt->has_pk_matter == _FALSE_) && (ppt->has_density_transfers == _FALSE_) && (ppt->has_velocity_transfers == _FALSE_) && (pop->write_background == _FALSE_) && (pop->write_thermodynamics == _FALSE_) && (pop->write_primordial == _FALSE_)) {
        if (pop->output_verbose > 0)
            printf("No output files requested. Output module skipped.\n");
        return _SUCCESS_;
    }
    else {
        if (pop->output_verbose > 0)
            printf("Writing output files in %s... \n",pop->root);
    }
    
    /** - deal with all anisotropy power spectra \f$ C_l\f$'s */
    
    if (ppt->has_cls == _TRUE_) {
        
        class_call(output_cl(pba,ppt,phr,ple,pop),
                   pop->error_message,
                   pop->error_message);
    }
    
    /** - deal with all Fourier matter power spectra P(k)'s */
    
    if (ppt->has_pk_matter == _TRUE_) {
        
        class_call(output_pk(pba,ppt,pfo,pop,pk_linear),
                   pop->error_message,
                   pop->error_message);
        
        if (pfo->method != nl_none) {
            
            class_call(output_pk(pba,ppt,pfo,pop,pk_nonlinear),
                       pop->error_message,
                       pop->error_message);
            
        }
    }
    
    /** - deal with density and matter power spectra */
    
    if ((ppt->has_density_transfers == _TRUE_) || (ppt->has_velocity_transfers == _TRUE_)) {
        
        class_call(output_tk(pba,ppt,pop),
                   pop->error_message,
                   pop->error_message);
        
    }
    
    /** - deal with background quantities */
    
    if (pop->write_background == _TRUE_) {
        
        class_call(output_background(pba,pop),
                   pop->error_message,
                   pop->error_message);
        
    }
    
    /** - deal with thermodynamics quantities */
    
    if (pop->write_thermodynamics == _TRUE_) {
        
        class_call(output_thermodynamics(pba,pth,pop),
                   pop->error_message,
                   pop->error_message);
        
    }
    
    /** - deal with perturbation quantities */
    
    if (pop->write_perturbations == _TRUE_ && ppt->has_perturbations) {
        
        class_call(output_perturbations(pba,ppt,pop),
                   pop->error_message,
                   pop->error_message);
        
    }
    
    /** - deal with primordial spectra */
    
    if (pop->write_primordial == _TRUE_ && ppt->has_perturbations) {
        
        class_call(output_primordial(ppt,ppm,pop),
                   pop->error_message,
                   pop->error_message);
        
    }
    
    /** - deal with heating */
    
    if (pop->write_exotic_injection == _TRUE_ || pop->write_noninjection == _TRUE_) {
        
        class_call(output_heating(&(pth->in),&(psd->ni),pop),
                   pop->error_message,
                   pop->error_message);
    }
    
    /** - deal with spectral distortions */
    
    if (pop->write_distortions == _TRUE_) {
        
        class_call(output_distortions(psd,pop),
                   pop->error_message,
                   pop->error_message);
    }
    
    return _SUCCESS_;
    
}

/**
 * This routines writes the output in files for anisotropy power spectra \f$ C_l\f$'s.
 *
 * @param pba Input: pointer to background structure (needed for \f$ T_{cmb}\f$)
 * @param ppt Input: pointer perturbation structure
 * @param phr Input: pointer to harmonic structure
 * @param ple Input: pointer to lensing structure
 * @param pop Input: pointer to output structure
 */

int output_cl(
              struct background * pba,
              struct perturbations * ppt,
              struct harmonic * phr,
              struct lensing * ple,
              struct output * pop
              ) {
    
    /** Summary: */
    
    /** - define local variables */
    
    FILE *** out_md_ic; /* array of pointers to files with argument
                         out_md_ic[index_md][index_ic1_ic2]
                         (will contain cl's for each mode and pairs of initial conditions) */
    
    FILE ** out_md;     /* array of pointers to files with argument
                         out_md[index_md]
                         (will contain cl's for each mode, summed eventually over ic's) */
    
    FILE * out;         /* (will contain total cl's, summed eventually over modes and ic's) */
    
    FILE * out_lensed;         /* (will contain total lensed cl's) */
    
    FILE * out_delensed; /* DLM */
    
    FILE * out_rcn_noise; /* DLM */
    
    FILE * out_spec_noise; /* DLM */
    
    FILE * out_cl_tt_derv; /* DLM */
    FILE * out_cl_te_derv; /* DLM */
    FILE * out_cl_ee_derv; /* DLM */
    FILE * out_cl_bb_derv; /* DLM */
    
    FILE * out_cl_tt_derv_tt; /* DLM */
    FILE * out_cl_te_derv_te; /* DLM */
    FILE * out_cl_ee_derv_ee; /* DLM */
    FILE * out_cl_ee_derv_bb; /* DLM */
    FILE * out_cl_bb_derv_ee; /* DLM */
    FILE * out_cl_bb_derv_bb; /* DLM */
    
    FILE * out_cl_dl_tt_derv_tt; /* DLM */
    FILE * out_cl_dl_te_derv_te; /* DLM */
    FILE * out_cl_dl_ee_derv_ee; /* DLM */
    FILE * out_cl_dl_ee_derv_bb; /* DLM */
    FILE * out_cl_dl_bb_derv_ee; /* DLM */
    FILE * out_cl_dl_bb_derv_bb; /* DLM */
    
    double ** cl_md_ic; /* array with argument
                         cl_md_ic[index_md][index_ic1_ic2*phr->ct_size+index_ct] */
    
    double ** cl_md;    /* array with argument
                         cl_md[index_md][index_ct] */
    
    double * cl_tot;    /* array with argument
                         cl_tot[index_ct] */
    
    
    double * cl_tot_dl; /* DLM */
    double * nl_tot_dl; /* DLM */
    
    double cl_delensed_derv; /* DLM */
    
    double cl_lensed_derv_tt_tt; /* DLM */
    double cl_lensed_derv_te_te; /* DLM */
    double cl_lensed_derv_ee_ee; /* DLM */
    double cl_lensed_derv_ee_bb; /* DLM */
    double cl_lensed_derv_bb_ee; /* DLM */
    double cl_lensed_derv_bb_bb; /* DLM */
    
    double cl_delensed_derv_tt_tt; /* DLM */
    double cl_delensed_derv_te_te; /* DLM */
    double cl_delensed_derv_ee_ee; /* DLM */
    double cl_delensed_derv_ee_bb; /* DLM */
    double cl_delensed_derv_bb_ee; /* DLM */
    double cl_delensed_derv_bb_bb; /* DLM */
    
    int index_md;
    int index_ic1,index_ic2,index_ic1_ic2;
    int l;
    
    int k; /* DLM */
    char derv_buffer[_COLUMNWIDTH_*2*ple->l_delensed_max];
    int buf_length;
    
    FileName file_name;
    char first_line[_LINE_LENGTH_MAX_];
    
    char derv_type_string[50]; /* DLM */
    
    /** - first, allocate all arrays of files and \f$ C_l\f$'s */
    
    class_alloc(out_md_ic,
                phr->md_size*sizeof(FILE * *),
                pop->error_message);
    
    class_alloc(cl_md_ic,
                phr->md_size*sizeof(double *),
                pop->error_message);
    
    class_alloc(out_md,
                phr->md_size*sizeof(FILE *),
                pop->error_message);
    
    class_alloc(cl_md,
                phr->md_size*sizeof(double *),
                pop->error_message);
    
    for (index_md = 0; index_md < ppt->md_size; index_md++) {
        
        class_alloc(out_md_ic[index_md],
                    phr->ic_ic_size[index_md]*sizeof(FILE *),
                    pop->error_message);
        
    }
    
    //   /** - second, open only the relevant files, and write a heading in each of them */
    
    sprintf(file_name,"%s%s",pop->root,"cl.dat");
    
    class_call(output_open_cl_file(phr,
                                   pop,
                                   &out,
                                   file_name,
                                   "total [l(l+1)/2pi] C_l's",
                                   phr->l_max_tot
                                   ),
               pop->error_message,
               pop->error_message);
    
    class_alloc(cl_tot,
                phr->ct_size*sizeof(double),
                pop->error_message);
    
    class_alloc(cl_tot_dl,
                ple->dlt_size*sizeof(double),
                pop->error_message); /* DLM */
    
    class_alloc(nl_tot_dl,
                ple->nlt_size*sizeof(double),
                pop->error_message); /* DLM */
    
    if (ple->has_lensed_cls == _TRUE_) {
        
        sprintf(file_name,"%s%s",pop->root,"cl_lensed.dat");
        
        class_call(output_open_cl_file(phr,
                                       pop,
                                       &out_lensed,
                                       file_name,
                                       "total lensed [l(l+1)/2pi] C_l's",
                                       ple->l_lensed_max
                                       ),
                   pop->error_message,
                   pop->error_message);
    }
    
    if (ple->has_delensed_cls == _TRUE_) {
        
        sprintf(file_name,"%s%s",pop->root,"cl_delensed.dat"); /* DLM */
        
        class_call(output_open_cl_file(phr,
                                       pop,
                                       &out_delensed,
                                       file_name,
                                       "DLM: total delensed [l(l+1)/2pi] C_l's",
                                       ple->l_delensed_max
                                       ),
                   pop->error_message,
                   pop->error_message); /* DLM */
        
    }
    
    if (ple->lens_rec_noise_type == internal_rn) { /* DLM */
        
        sprintf(file_name,"%s%s",pop->root,"lensing_noise_rcn.dat"); /* DLM */
        class_call(output_open_nl_lens_file(phr,
                                            pop,
                                            ple,
                                            &out_rcn_noise,
                                            file_name,
                                            "DLM: Best estimate lensing noise spectra [l(l+1)/2pi] N_l's",
                                            ple->l_delensed_max
                                            ),
                   pop->error_message,
                   pop->error_message); /* DLM */
        
    }
    
    if (ple->output_spectra_noise == _TRUE_) { /* DLM */
        
        sprintf(file_name,"%s%s",pop->root,"spectra_noise.dat"); /* DLM */
        
        class_call(output_open_nl_tp_file(pop,
                                          ple,
                                          &out_spec_noise,
                                          file_name,
                                          "DLM: Noise spectra for temperature and polarization"
                                          ),
                   pop->error_message,
                   pop->error_message); /* DLM */
    }
    
    
    if (ple->calculate_pderivaties == _TRUE_ && ple->output_derivatives == _TRUE_) { /* DLM */
        
        if (ple->derv_type == delensed) {strcpy(derv_type_string, "delensed");}
        if (ple->derv_type == lensed) {strcpy(derv_type_string, "lensed");}
        
        sprintf(file_name,"%s%s%s%s",pop->root,"dClTTdCldd_", derv_type_string, ".dat");
        
        class_call(output_open_cl_derv_file(pop,
                                            ple,
                                            &out_cl_tt_derv,
                                            file_name,
                                            "DLM: Derivative of the Cl_TT spectrum with respect to deflection spectrum Cl_dd. Rows are L multipoles at the corresponding Cl_dd spectrum; and columns are the l multipoles for the corresponding Cl_TT spectrum."
                                            ),
                   pop->error_message,
                   pop->error_message); /* DLM */
        
        if(ple->calculate_derviaties_wrt_unlensed == _TRUE_){
            if(ple->lensed_wrt_unlensed == _TRUE_){
                sprintf(file_name,"%s%s%s%s",pop->root,"dClTTdClTT_", "lensed", ".dat");
                
                class_call(output_open_cl_derv_file(pop,
                                                    ple,
                                                    &out_cl_tt_derv_tt,
                                                    file_name,
                                                    "DLM: Derivative of the Cl_TT spectrum with respect to unlensed Cl_TT. Rows are L multipoles at the corresponding Cl_TT, unlensed spectrum; and columns are the l multipoles for the corresponding lensed Cl_TT spectrum."
                                                    ),
                           pop->error_message,
                           pop->error_message); /* DLM */
                
                // finish up the output file
            }
            if(ple->delensed_wrt_unlensed == _TRUE_){
                sprintf(file_name,"%s%s%s%s",pop->root,"dClTTdClTT_", "delensed", ".dat");
                
                class_call(output_open_cl_derv_file(pop,
                                                    ple,
                                                    &out_cl_dl_tt_derv_tt,
                                                    file_name,
                                                    "DLM: Derivative of the Cl_TT spectrum with respect to unlensed Cl_TT. Rows are L multipoles at the corresponding Cl_TT, unlensed spectrum; and columns are the l multipoles for the corresponding delensed Cl_TT spectrum."
                                                    ),
                           pop->error_message,
                           pop->error_message); /* DLM */
            }
        }
        
        sprintf(file_name,"%s%s%s%s",pop->root,"dClTEdCldd_", derv_type_string, ".dat");
        
        class_call(output_open_cl_derv_file(pop,
                                            ple,
                                            &out_cl_te_derv,
                                            file_name,
                                            "DLM: Derivative of the Cl_TE spectrum with respect to deflection spectrum Cl_dd. Rows are L multipoles at the corresponding Cl_dd spectrum; and columns are the l multipoles for the corresponding Cl_TE spectrum."
                                            ),
                   pop->error_message,
                   pop->error_message); /* DLM */
        
        if(ple->calculate_derviaties_wrt_unlensed == _TRUE_){
            if(ple->lensed_wrt_unlensed == _TRUE_){
                sprintf(file_name,"%s%s%s%s",pop->root,"dClTEdClTE_", "lensed", ".dat");
                
                class_call(output_open_cl_derv_file(pop,
                                                    ple,
                                                    &out_cl_te_derv_te,
                                                    file_name,
                                                    "DLM: Derivative of the Cl_TE spectrum with respect to unlensed Cl_TE. Rows are L multipoles at the corresponding Cl_TE, unlensed spectrum; and columns are the l multipoles for the corresponding lensed Cl_TE spectrum."
                                                    ),
                           pop->error_message,
                           pop->error_message); /* DLM */
            }
            if(ple->delensed_wrt_unlensed == _TRUE_){
                
                sprintf(file_name,"%s%s%s%s",pop->root,"dClTEdClTE_", "delensed", ".dat");
                
                class_call(output_open_cl_derv_file(pop,
                                                    ple,
                                                    &out_cl_dl_te_derv_te,
                                                    file_name,
                                                    "DLM: Derivative of the Cl_TE spectrum with respect to unlensed Cl_TE. Rows are L multipoles at the corresponding Cl_TE, unlensed spectrum; and columns are the l multipoles for the corresponding delensed Cl_TE spectrum."
                                                    ),
                           pop->error_message,
                           pop->error_message); /* DLM */
                
            }
        }
        sprintf(file_name,"%s%s%s%s",pop->root,"dClEEdCldd_", derv_type_string, ".dat");
        
        class_call(output_open_cl_derv_file(pop,
                                            ple,
                                            &out_cl_ee_derv,
                                            file_name,
                                            "DLM: Derivative of the Cl_EE spectrum with respect to deflection spectrum Cl_dd. Rows are L multipoles at the corresponding Cl_dd spectrum; and columns are the l multipoles for the corresponding Cl_EE spectrum."
                                            ),
                   pop->error_message,
                   pop->error_message); /* DLM */
        
        if(ple->calculate_derviaties_wrt_unlensed == _TRUE_){
            if(ple->lensed_wrt_unlensed == _TRUE_){
                
                sprintf(file_name,"%s%s%s%s",pop->root,"dClEEdClEE_", "lensed", ".dat");
                
                class_call(output_open_cl_derv_file(pop,
                                                    ple,
                                                    &out_cl_ee_derv_ee,
                                                    file_name,
                                                    "DLM: Derivative of the Cl_EE spectrum with respect to unlensed Cl_EE. Rows are L multipoles at the corresponding Cl_EE, unlensed spectrum; and columns are the l multipoles for the corresponding lensed Cl_EE spectrum."
                                                    ),
                           pop->error_message,
                           pop->error_message); /* DLM */
                
                sprintf(file_name,"%s%s%s%s",pop->root,"dClEEdClBB_", "lensed", ".dat");
                
                class_call(output_open_cl_derv_file(pop,
                                                    ple,
                                                    &out_cl_ee_derv_bb,
                                                    file_name,
                                                    "DLM: Derivative of the Cl_EE spectrum with respect to unlensed Cl_BB. Rows are L multipoles at the corresponding Cl_BB, unlensed spectrum; and columns are the l multipoles for the corresponding lensed Cl_EE spectrum."
                                                    ),
                           pop->error_message,
                           pop->error_message); /* DLM */
            }
            if(ple->delensed_wrt_unlensed == _TRUE_){
                
                sprintf(file_name,"%s%s%s%s",pop->root,"dClEEdClEE_", "delensed", ".dat");
                
                class_call(output_open_cl_derv_file(pop,
                                                    ple,
                                                    &out_cl_dl_ee_derv_ee,
                                                    file_name,
                                                    "DLM: Derivative of the Cl_EE spectrum with respect to unlensed Cl_EE. Rows are L multipoles at the corresponding Cl_EE, unlensed spectrum; and columns are the l multipoles for the corresponding delensed Cl_EE spectrum."
                                                    ),
                           pop->error_message,
                           pop->error_message); /* DLM */
                
                sprintf(file_name,"%s%s%s%s",pop->root,"dClEEdClBB_", "delensed", ".dat");
                
                class_call(output_open_cl_derv_file(pop,
                                                    ple,
                                                    &out_cl_dl_ee_derv_bb,
                                                    file_name,
                                                    "DLM: Derivative of the Cl_EE spectrum with respect to unlensed Cl_BB. Rows are L multipoles at the corresponding Cl_BB, unlensed spectrum; and columns are the l multipoles for the corresponding delensed Cl_EE spectrum."
                                                    ),
                           pop->error_message,
                           pop->error_message); /* DLM */
            }
        }
        
        sprintf(file_name,"%s%s%s%s",pop->root,"dClBBdCldd_", derv_type_string, ".dat");
        
        class_call(output_open_cl_derv_file(pop,
                                            ple,
                                            &out_cl_bb_derv,
                                            file_name,
                                            "DLM: Derivative of the Cl_BB spectrum with respect to deflection spectrum Cl_dd. Rows are L multipoles at the corresponding Cl_dd spectrum; and columns are the l multipoles for the corresponding Cl_BB spectrum."
                                            ),
                   pop->error_message,
                   pop->error_message); /* DLM */
        
        if(ple->calculate_derviaties_wrt_unlensed == _TRUE_){
            if(ple->lensed_wrt_unlensed == _TRUE_){
                
                sprintf(file_name,"%s%s%s%s",pop->root,"dClBBdClEE_", "lensed", ".dat");
                
                class_call(output_open_cl_derv_file(pop,
                                                    ple,
                                                    &out_cl_bb_derv_ee,
                                                    file_name,
                                                    "DLM: Derivative of the Cl_BB spectrum with respect to unlensed Cl_EE. Rows are L multipoles at the corresponding Cl_EE, unlensed spectrum; and columns are the l multipoles for the corresponding lensed Cl_BB spectrum."
                                                    ),
                           pop->error_message,
                           pop->error_message); /* DLM */
                
                sprintf(file_name,"%s%s%s%s",pop->root,"dClBBdClBB_", "lensed", ".dat");
                
                class_call(output_open_cl_derv_file(pop,
                                                    ple,
                                                    &out_cl_bb_derv_bb,
                                                    file_name,
                                                    "DLM: Derivative of the Cl_BB spectrum with respect to unlensed Cl_BB. Rows are L multipoles at the corresponding Cl_BB, unlensed spectrum; and columns are the l multipoles for the corresponding lensed Cl_BB spectrum."
                                                    ),
                           pop->error_message,
                           pop->error_message); /* DLM */
            }
            if(ple->delensed_wrt_unlensed == _TRUE_){
                sprintf(file_name,"%s%s%s%s",pop->root,"dClBBdClEE_", "delensed", ".dat");
                
                class_call(output_open_cl_derv_file(pop,
                                                    ple,
                                                    &out_cl_dl_bb_derv_ee,
                                                    file_name,
                                                    "DLM: Derivative of the Cl_BB spectrum with respect to unlensed Cl_EE. Rows are L multipoles at the corresponding Cl_EE, unlensed spectrum; and columns are the l multipoles for the corresponding delensed Cl_BB spectrum."
                                                    ),
                           pop->error_message,
                           pop->error_message); /* DLM */
                
                sprintf(file_name,"%s%s%s%s",pop->root,"dClBBdClBB_", "delensed", ".dat");
                
                class_call(output_open_cl_derv_file(pop,
                                                    ple,
                                                    &out_cl_dl_bb_derv_bb,
                                                    file_name,
                                                    "DLM: Derivative of the Cl_BB spectrum with respect to unlensed Cl_BB. Rows are L multipoles at the corresponding Cl_BB, unlensed spectrum; and columns are the l multipoles for the corresponding delensed Cl_BB spectrum."
                                                    ),
                           pop->error_message,
                           pop->error_message); /* DLM */
            }
        }
    }
    
    
    if (ppt->md_size > 1) {
        
        for (index_md = 0; index_md < ppt->md_size; index_md++) {
            
            if (_scalars_) {
                
                sprintf(file_name,"%s%s",pop->root,"cls.dat");
                strcpy(first_line,"[l(l+1)/2pi] C_l's for scalar mode");
                
            }
            
            if (_tensors_) {
                
                sprintf(file_name,"%s%s",pop->root,"clt.dat");
                strcpy(first_line,"[l(l+1)/2pi] C_l's for tensor mode");
                
            }
            
            class_call(output_open_cl_file(phr,
                                           pop,
                                           &(out_md[index_md]),
                                           file_name,
                                           first_line,
                                           phr->l_max[index_md]
                                           ),
                       pop->error_message,
                       pop->error_message);
            
            class_alloc(cl_md[index_md],
                        phr->ct_size*sizeof(double),
                        pop->error_message);
            
        }
    }
    
    for (index_md = 0; index_md < ppt->md_size; index_md++) {
        
        if (ppt->ic_size[index_md] > 1) {
            
            for (index_ic1 = 0; index_ic1 < ppt->ic_size[index_md]; index_ic1++) {
                
                for (index_ic2 = index_ic1; index_ic2 < ppt->ic_size[index_md]; index_ic2++) {
                    
                    if (_scalars_) {
                        
                        if ((ppt->has_ad == _TRUE_) &&
                            (index_ic1 == ppt->index_ic_ad) && (index_ic2 == ppt->index_ic_ad)) {
                            
                            sprintf(file_name,"%s%s",pop->root,"cls_ad.dat");
                            strcpy(first_line,"[l(l+1)/2pi] C_l's for scalar adiabatic (AD) mode");
                        }
                        
                        if ((ppt->has_bi == _TRUE_) &&
                            (index_ic1 == ppt->index_ic_bi) && (index_ic2 == ppt->index_ic_bi)) {
                            
                            sprintf(file_name,"%s%s",pop->root,"cls_bi.dat");
                            strcpy(first_line,"[l(l+1)/2pi] C_l's for scalar baryon isocurvature (BI) mode");
                        }
                        
                        if ((ppt->has_cdi == _TRUE_) &&
                            (index_ic1 == ppt->index_ic_cdi) && (index_ic2 == ppt->index_ic_cdi)) {
                            
                            sprintf(file_name,"%s%s",pop->root,"cls_cdi.dat");
                            strcpy(first_line,"[l(l+1)/2pi] C_l's for scalar CDM isocurvature (CDI) mode");
                        }
                        
                        if ((ppt->has_nid == _TRUE_) &&
                            (index_ic1 == ppt->index_ic_nid) && (index_ic2 == ppt->index_ic_nid)) {
                            
                            sprintf(file_name,"%s%s",pop->root,"cls_nid.dat");
                            strcpy(first_line,"[l(l+1)/2pi] C_l's for scalar neutrino density isocurvature (NID) mode");
                        }
                        
                        if ((ppt->has_niv == _TRUE_) &&
                            (index_ic1 == ppt->index_ic_niv) && (index_ic2 == ppt->index_ic_niv)) {
                            
                            sprintf(file_name,"%s%s",pop->root,"cls_niv.dat");
                            strcpy(first_line,"[l(l+1)/2pi] C_l's for scalar neutrino velocity isocurvature (NIV) mode");
                        }
                        
                        if ((ppt->has_ad == _TRUE_) &&
                            (ppt->has_bi == _TRUE_) && (index_ic1 == ppt->index_ic_ad) && (index_ic2 == ppt->index_ic_bi)) {
                            
                            sprintf(file_name,"%s%s",pop->root,"cls_ad_bi.dat");
                            strcpy(first_line,"[l(l+1)/2pi] C_l's for scalar cross ADxBI mode");
                        }
                        
                        if ((ppt->has_ad == _TRUE_) && (ppt->has_cdi == _TRUE_) &&
                            (index_ic1 == ppt->index_ic_ad) && (index_ic2 == ppt->index_ic_cdi)) {
                            
                            sprintf(file_name,"%s%s",pop->root,"cls_ad_cdi.dat");
                            strcpy(first_line,"[l(l+1)/2pi] C_l's for scalar cross ADxCDI mode");
                        }
                        
                        if ((ppt->has_ad == _TRUE_) && (ppt->has_nid == _TRUE_) &&
                            (index_ic1 == ppt->index_ic_ad) && (index_ic2 == ppt->index_ic_nid)) {
                            
                            sprintf(file_name,"%s%s",pop->root,"cls_ad_nid.dat");
                            strcpy(first_line,"[l(l+1)/2pi] C_l's for scalar cross ADxNID mode");
                        }
                        
                        if ((ppt->has_ad == _TRUE_) && (ppt->has_niv == _TRUE_) &&
                            (index_ic1 == ppt->index_ic_ad) && (index_ic2 == ppt->index_ic_niv)) {
                            
                            sprintf(file_name,"%s%s",pop->root,"cls_ad_niv.dat");
                            strcpy(first_line,"[l(l+1)/2pi] C_l's for scalar cross ADxNIV mode");
                        }
                        
                        if ((ppt->has_bi == _TRUE_) && (ppt->has_cdi == _TRUE_) &&
                            (index_ic1 == ppt->index_ic_bi) && (index_ic2 == ppt->index_ic_cdi)) {
                            
                            sprintf(file_name,"%s%s",pop->root,"cls_bi_cdi.dat");
                            strcpy(first_line,"[l(l+1)/2pi] C_l's for scalar cross BIxCDI mode");
                        }
                        
                        if ((ppt->has_bi == _TRUE_) && (ppt->has_nid == _TRUE_) &&
                            (index_ic1 == ppt->index_ic_bi) && (index_ic2 == ppt->index_ic_nid)) {
                            
                            sprintf(file_name,"%s%s",pop->root,"cls_bi_nid.dat");
                            strcpy(first_line,"[l(l+1)/2pi] C_l's for scalar cross BIxNID mode");
                        }
                        
                        if ((ppt->has_bi == _TRUE_) && (ppt->has_niv == _TRUE_) &&
                            (index_ic1 == ppt->index_ic_bi) && (index_ic2 == ppt->index_ic_niv)) {
                            
                            sprintf(file_name,"%s%s",pop->root,"cls_bi_niv.dat");
                            strcpy(first_line,"[l(l+1)/2pi] C_l's for scalar cross BIxNIV mode");
                        }
                        
                        if ((ppt->has_cdi == _TRUE_) && (ppt->has_nid == _TRUE_) &&
                            (index_ic1 == ppt->index_ic_cdi) && (index_ic2 == ppt->index_ic_nid)) {
                            
                            sprintf(file_name,"%s%s",pop->root,"cls_cdi_nid.dat");
                            strcpy(first_line,"[l(l+1)/2pi] C_l's for scalar cross CDIxNID mode");
                        }
                        
                        if ((ppt->has_cdi == _TRUE_) && (ppt->has_niv == _TRUE_) &&
                            (index_ic1 == ppt->index_ic_cdi) && (index_ic2 == ppt->index_ic_niv)) {
                            
                            sprintf(file_name,"%s%s",pop->root,"cls_cdi_niv.dat");
                            strcpy(first_line,"[l(l+1)/2pi] C_l's for scalar cross CDIxNIV mode");
                        }
                        
                        if ((ppt->has_nid == _TRUE_) && (ppt->has_niv == _TRUE_) &&
                            (index_ic1 == ppt->index_ic_nid) && (index_ic2 == ppt->index_ic_niv)) {
                            
                            sprintf(file_name,"%s%s",pop->root,"cls_nid_niv.dat");
                            strcpy(first_line,"[l(l+1)/2pi] C_l's for scalar cross NIDxNIV mode");
                        }
                        
                    }
                    
                    if (_tensors_) {
                        
                        class_test(0==0,
                                   pop->error_message,
                                   "Seems that we have mixed initial conditions for tensors? Should not happen!\n");
                        
                    }
                    
                    index_ic1_ic2 = index_symmetric_matrix(index_ic1,index_ic2,phr->ic_size[index_md]);
                    
                    if (phr->is_non_zero[index_md][index_ic1_ic2] == _TRUE_) {
                        
                        class_call(output_open_cl_file(phr,
                                                       pop,
                                                       &(out_md_ic[index_md][index_ic1_ic2]),
                                                       file_name,
                                                       first_line,
                                                       phr->l_max[index_md]
                                                       ),
                                   pop->error_message,
                                   pop->error_message);
                        
                    }
                }
            }
            
            class_alloc(cl_md_ic[index_md],
                        phr->ic_ic_size[index_md]*phr->ct_size*sizeof(double),
                        pop->error_message);
        }
    }
    
    /** - third, perform loop over l. For each multipole, get all \f$ C_l\f$'s
     by calling harmonic_cl_at_l() and distribute the results to
     relevant files */
    
    for (l = 2; l <= phr->l_max_tot; l++) {
        
        class_call(harmonic_cl_at_l(phr,(double)l,cl_tot,cl_md,cl_md_ic),
                   phr->error_message,
                   pop->error_message);
        
        class_call(output_one_line_of_cl(pba,phr,pop,out,(double)l,cl_tot,phr->ct_size),
                   pop->error_message,
                   pop->error_message);
        
        if ((ple->has_lensed_cls == _TRUE_) && (l<=ple->l_lensed_max)) {
            
            class_call(lensing_cl_at_l(ple,
                                       (double)l,
                                       cl_tot),
                       ple->error_message,
                       pop->error_message);
            
            class_call(output_one_line_of_cl(pba,phr,pop,out_lensed,l,cl_tot,phr->ct_size),
                       pop->error_message,
                       pop->error_message);
            
            if (ple->has_lensed_cls==_TRUE_ && (l<=ple->l_delensed_max) && ple->has_delensed_cls == _TRUE_){ /* DLM */
                
                class_call(delensing_cl_at_l(ple,
                                             (double)l,
                                             cl_tot_dl),
                           ple->error_message,
                           ple->error_message); /* DLM */
                
                class_call(output_one_line_of_cl(pba,phr,pop,out_delensed,(double)l,cl_tot_dl,ple->dlt_size),
                           pop->error_message,
                           pop->error_message); /* DLM */
            }
            
            if (ple->lens_rec_noise_type == internal_rn && (l<=ple->l_delensed_max)){ /* DLM */
                
                class_call(lensing_reconst_nl_at_l(ple,
                                                   (double)l,
                                                   nl_tot_dl),
                           ple->error_message,
                           ple->error_message); /* DLM */
                
                class_call(output_one_line_of_nl(pba,phr,pop,out_rcn_noise,(double)l,nl_tot_dl,ple->nlt_size),
                           pop->error_message,
                           pop->error_message); /* DLM */
                
            }
            
            if (ple->output_spectra_noise == _TRUE_) { /* DLM */
                
                class_call(output_one_line_of_nl_tp(pop,
                                                    out_spec_noise,
                                                    (double)l,
                                                    ple->pk_tn[l]*pow(pba->T_cmb*1.e6,2),
                                                    ple->pk_pn[l]*pow(pba->T_cmb*1.e6,2)),
                           pop->error_message,
                           pop->error_message); /* DLM */
                
            }
            
            if (ple->calculate_pderivaties == _TRUE_ &&
                ple->output_derivatives == _TRUE_ && l<=ple->l_delensed_max) { /* DLM */
                
                //----------------------------------------//
                derv_buffer[0]='\0'; /* DLM */
                buf_length = 0;
                
                for (k=2; k<=ple->l_delensed_max; k++) {
                    
                    if((k-2)%ple->derv_binedges!=0) continue;
                    
                    class_call(delensing_derv_cl_tt_at_l(ple,
                                                         (double)k,
                                                         (double)l,
                                                         &cl_delensed_derv),
                               ple->error_message,
                               ple->error_message);
                    buf_length += sprintf(derv_buffer+buf_length, "%*.*e ",_COLUMNWIDTH_,_OUTPUTPRECISION_,
                                            cl_delensed_derv/(double)(k*(k+1.))*pow(phr->T_cmb*1.e6,2)); 
                }
                buf_length += sprintf(derv_buffer+buf_length, "\n");
                fprintf(out_cl_tt_derv, derv_buffer);
                //----------------------------------------//
                    
                    /*
                    class_call(output_one_line_of_cl_derv(pop,
                                                          ple,
                                                          out_cl_tt_derv,
                                                          cl_delensed_derv/(double)(k*(k+1.))*pow(phr->T_cmb*1.e6,2),
                                                          k,
                                                          ple->l_delensed_max),
                               pop->error_message,
                               pop->error_message); 
                    */
                //----------------------------------------//
                derv_buffer[0]='\0'; /* DLM */
                buf_length = 0;
                
                for (k=2; k<=ple->l_delensed_max; k++) {
                    
                    if((k-2)%ple->derv_binedges!=0) continue;
                    
                    class_call(delensing_derv_cl_te_at_l(ple,
                                                         (double)k,
                                                         (double)l,
                                                         &cl_delensed_derv),
                               ple->error_message,
                               ple->error_message);
                    buf_length += sprintf(derv_buffer+buf_length, "%*.*e ",_COLUMNWIDTH_,_OUTPUTPRECISION_,
                                            cl_delensed_derv/(double)(k*(k+1.))*pow(phr->T_cmb*1.e6,2)); 
                }
                buf_length += sprintf(derv_buffer+buf_length, "\n");
                fprintf(out_cl_te_derv, derv_buffer);
                //----------------------------------------//

                    /*
                    class_call(output_one_line_of_cl_derv(pop,
                                                          ple,
                                                          out_cl_te_derv,
                                                          cl_delensed_derv/(double)(k*(k+1.))*pow(phr->T_cmb*1.e6,2),
                                                          k,
                                                          ple->l_delensed_max),
                               pop->error_message,
                               pop->error_message); 
                    */
                //----------------------------------------//
                derv_buffer[0]='\0'; /* DLM */
                buf_length = 0;
                
                for (k=2; k<=ple->l_delensed_max; k++) {
                    
                    if((k-2)%ple->derv_binedges!=0) continue;
                    
                    class_call(delensing_derv_cl_ee_at_l(ple,
                                                         (double)k,
                                                         (double)l,
                                                         &cl_delensed_derv),
                               ple->error_message,
                               ple->error_message);
                    buf_length += sprintf(derv_buffer+buf_length, "%*.*e ",_COLUMNWIDTH_,_OUTPUTPRECISION_,
                                            cl_delensed_derv/(double)(k*(k+1.))*pow(phr->T_cmb*1.e6,2)); 
                }
                buf_length += sprintf(derv_buffer+buf_length, "\n");
                fprintf(out_cl_ee_derv, derv_buffer);
                //----------------------------------------//
                    /*                    
                    class_call(output_one_line_of_cl_derv(pop,
                                                          ple,
                                                          out_cl_ee_derv,
                                                          cl_delensed_derv/(double)(k*(k+1.))*pow(phr->T_cmb*1.e6,2),
                                                          k,
                                                          ple->l_delensed_max),
                               pop->error_message,
                               pop->error_message); 
                    */
                //----------------------------------------//
                derv_buffer[0]='\0'; /* DLM */
                buf_length = 0;
                
                for (k=2; k<=ple->l_delensed_max; k++) {
                    
                    if((k-2)%ple->derv_binedges!=0) continue;
                    
                    class_call(delensing_derv_cl_bb_at_l(ple,
                                                         (double)k,
                                                         (double)l,
                                                         &cl_delensed_derv),
                               ple->error_message,
                               ple->error_message);
                    buf_length += sprintf(derv_buffer+buf_length, "%*.*e ",_COLUMNWIDTH_,_OUTPUTPRECISION_,
                                            cl_delensed_derv/(double)(k*(k+1.))*pow(phr->T_cmb*1.e6,2)); 
                }
                buf_length += sprintf(derv_buffer+buf_length, "\n");
                fprintf(out_cl_bb_derv, derv_buffer);
                //----------------------------------------//
                    /*    
                    class_call(output_one_line_of_cl_derv(pop,
                                                          ple,
                                                          out_cl_bb_derv,
                                                          cl_delensed_derv/(double)(k*(k+1.))*pow(phr->T_cmb*1.e6,2),
                                                          k,
                                                          ple->l_delensed_max),
                               pop->error_message,
                               pop->error_message); 
                    */
                    //----------------------------------------//
                }
                
                if(ple->calculate_derviaties_wrt_unlensed == _TRUE_){
                    if(ple->lensed_wrt_unlensed == _TRUE_){
                        //----------------------------------------//
                        derv_buffer[0]='\0'; /* DLM */
                        buf_length = 0;
                        
                        for (k=2; k<=ple->l_lensed_max; k++) {
                            
                            if((k-2)%ple->derv_binedges!=0) continue;
                            
                            /*
                            class_call(lensing_derv_cl_tt_tt_at_l(ple,
                                                                  (double)k,
                                                                  (double)l,
                                                                  &cl_lensed_derv_tt_tt),
                                       ple->error_message,
                                       ple->error_message);
                            */
                            // dCl^{TT}/dCk^{TT_unlensed}
                            // Index ordering here chosen for contiguous memory blocks for output
                            // Consistent with derv_all functions in lensing.c
                            buf_length += sprintf(derv_buffer+buf_length, "%*.*e ",_COLUMNWIDTH_,_OUTPUTPRECISION_,
                                                    ple->cl_lens_derv_TT_TT[l][k]); 
                        }
                        buf_length += sprintf(derv_buffer+buf_length, "\n");
                        fprintf(out_cl_tt_derv_tt, derv_buffer);
                        //----------------------------------------//
                            
                            /*
                            class_call(output_one_line_of_cl_derv(pop,
                                                                  ple,
                                                                  out_cl_tt_derv_tt,
                                                                  cl_lensed_derv_tt_tt,
                                                                  k,
                                                                  ple->l_delensed_max),
                                       pop->error_message,
                                       pop->error_message); 
                            */
                        //----------------------------------------//
                        derv_buffer[0]='\0'; /* DLM */
                        buf_length = 0;
                        
                        for (k=2; k<=ple->l_lensed_max; k++) {
                            
                            if((k-2)%ple->derv_binedges!=0) continue;
                            
                            /*
                            class_call(lensing_derv_cl_te_te_at_l(ple,
                                                                  (double)k,
                                                                  (double)l,
                                                                  &cl_lensed_derv_te_te),
                                       ple->error_message,
                                       ple->error_message);
                            */ 
                            buf_length += sprintf(derv_buffer+buf_length, "%*.*e ",_COLUMNWIDTH_,_OUTPUTPRECISION_,
                                                    ple->cl_lens_derv_TE_TE[l][k]); 
                        }
                        buf_length += sprintf(derv_buffer+buf_length, "\n");
                        fprintf(out_cl_te_derv_te, derv_buffer);
                        //----------------------------------------//

                            /*
                            class_call(output_one_line_of_cl_derv(pop,
                                                                  ple,
                                                                  out_cl_te_derv_te,
                                                                  cl_lensed_derv_te_te,
                                                                  k,
                                                                  ple->l_delensed_max),
                                       pop->error_message,
                                       pop->error_message); 
                            */
                        //----------------------------------------//
                        derv_buffer[0]='\0'; /* DLM */
                        buf_length = 0;
                        
                        for (k=2; k<=ple->l_lensed_max; k++) {
                            
                            if((k-2)%ple->derv_binedges!=0) continue;
                            
                            /*
                            class_call(lensing_derv_cl_ee_ee_at_l(ple,
                                                                  (double)k,
                                                                  (double)l,
                                                                  &cl_lensed_derv_ee_ee),
                                       ple->error_message,
                                       ple->error_message);
                            */
                            buf_length += sprintf(derv_buffer+buf_length, "%*.*e ",_COLUMNWIDTH_,_OUTPUTPRECISION_,
                                                    ple->cl_lens_derv_EE_EE[l][k]); 
                        }
                        buf_length += sprintf(derv_buffer+buf_length, "\n");
                        fprintf(out_cl_ee_derv_ee, derv_buffer);
                        //----------------------------------------//

                            /*
                            class_call(output_one_line_of_cl_derv(pop,
                                                                  ple,
                                                                  out_cl_ee_derv_ee,
                                                                  cl_lensed_derv_ee_ee,
                                                                  k,
                                                                  ple->l_delensed_max),
                                       pop->error_message,
                                       pop->error_message); 
                            */
                        //----------------------------------------//
                        derv_buffer[0]='\0'; /* DLM */
                        buf_length = 0;
                        
                        for (k=2; k<=ple->l_lensed_max; k++) {
                            
                            if((k-2)%ple->derv_binedges!=0) continue;
                            
                            /*
                            class_call(lensing_derv_cl_ee_bb_at_l(ple,
                                                                  (double)k,
                                                                  (double)l,
                                                                  &cl_lensed_derv_ee_bb),
                                       ple->error_message,
                                       ple->error_message);
                            */
                            buf_length += sprintf(derv_buffer+buf_length, "%*.*e ",_COLUMNWIDTH_,_OUTPUTPRECISION_,
                                                    ple->cl_lens_derv_EE_BB[l][k]); 
                        }
                        buf_length += sprintf(derv_buffer+buf_length, "\n");
                        fprintf(out_cl_ee_derv_bb, derv_buffer);
                        //----------------------------------------//

                            /*                            
                            class_call(output_one_line_of_cl_derv(pop,
                                                                  ple,
                                                                  out_cl_ee_derv_bb,
                                                                  cl_lensed_derv_ee_bb,
                                                                  k,
                                                                  ple->l_delensed_max),
                                       pop->error_message,
                                       pop->error_message); 
                            */
                        //----------------------------------------//
                        derv_buffer[0]='\0'; /* DLM */
                        buf_length = 0;
                        
                        for (k=2; k<=ple->l_lensed_max; k++) {
                            
                            if((k-2)%ple->derv_binedges!=0) continue;
                            
                            /*
                            class_call(lensing_derv_cl_bb_ee_at_l(ple,
                                                                  (double)k,
                                                                  (double)l,
                                                                  &cl_lensed_derv_bb_ee),
                                       ple->error_message,
                                       ple->error_message);
                            */
                            buf_length += sprintf(derv_buffer+buf_length, "%*.*e ",_COLUMNWIDTH_,_OUTPUTPRECISION_,
                                                    ple->cl_lens_derv_BB_EE[l][k]); 
                        }
                        buf_length += sprintf(derv_buffer+buf_length, "\n");
                        fprintf(out_cl_bb_derv_ee, derv_buffer);
                        //----------------------------------------//

                            /*                            
                            class_call(output_one_line_of_cl_derv(pop,
                                                                  ple,
                                                                  out_cl_bb_derv_ee,
                                                                  cl_lensed_derv_bb_ee,
                                                                  k,
                                                                  ple->l_delensed_max),
                                       pop->error_message,
                                       pop->error_message); 
                            */
                        //----------------------------------------//
                        derv_buffer[0]='\0'; /* DLM */
                        buf_length = 0;
                        
                        for (k=2; k<=ple->l_lensed_max; k++) {
                            
                            if((k-2)%ple->derv_binedges!=0) continue;
                            
                            /*
                            class_call(lensing_derv_cl_bb_bb_at_l(ple,
                                                                  (double)k,
                                                                  (double)l,
                                                                  &cl_lensed_derv_bb_bb),
                                       ple->error_message,
                                       ple->error_message);
                            */
                            buf_length += sprintf(derv_buffer+buf_length, "%*.*e ",_COLUMNWIDTH_,_OUTPUTPRECISION_,
                                                    ple->cl_lens_derv_BB_BB[l][k]); 
                        }
                        buf_length += sprintf(derv_buffer+buf_length, "\n");
                        fprintf(out_cl_bb_derv_bb, derv_buffer);
                        //----------------------------------------//

                            /*
                            class_call(output_one_line_of_cl_derv(pop,
                                                                  ple,
                                                                  out_cl_bb_derv_bb,
                                                                  cl_lensed_derv_bb_bb,
                                                                  k,
                                                                  ple->l_delensed_max),
                                       pop->error_message,
                                       pop->error_message); 
                            */
                            
                    }
                        
                        //----------------------------------------//
                        //----------------------------------------//
                    
                    if(ple->delensed_wrt_unlensed == _TRUE_){
                        //----------------------------------------//
                        derv_buffer[0]='\0'; /* DLM */
                        buf_length = 0;
                        
                        for (k=2; k<=ple->l_lensed_max; k++) {
                            
                            if((k-2)%ple->derv_binedges!=0) continue;
                            
                            /*
                            class_call(lensing_derv_dl_cl_tt_tt_at_l(ple,
                                                                  (double)k,
                                                                  (double)l,
                                                                  &cl_delensed_derv_tt_tt),
                                       ple->error_message,
                                       ple->error_message);
                            */
                            buf_length += sprintf(derv_buffer+buf_length, "%*.*e ",_COLUMNWIDTH_,_OUTPUTPRECISION_,
                                                    ple->cl_delens_derv_TT_TT[l][k]); 
                        }
                        buf_length += sprintf(derv_buffer+buf_length, "\n");
                        fprintf(out_cl_dl_tt_derv_tt, derv_buffer);
                        //----------------------------------------//
                            
                            /*
                            class_call(output_one_line_of_cl_derv(pop,
                                                                  ple,
                                                                  out_cl_dl_tt_derv_tt,
                                                                  cl_delensed_derv_tt_tt,
                                                                  k,
                                                                  ple->l_delensed_max),
                                       pop->error_message,
                                       pop->error_message); 
                            */
                            
                        //----------------------------------------//
                        derv_buffer[0]='\0'; /* DLM */
                        buf_length = 0;
                        
                        for (k=2; k<=ple->l_lensed_max; k++) {
                            
                            if((k-2)%ple->derv_binedges!=0) continue;
                            
                            /*
                            class_call(lensing_derv_dl_cl_te_te_at_l(ple,
                                                                  (double)k,
                                                                  (double)l,
                                                                  &cl_delensed_derv_te_te),
                                       ple->error_message,
                                       ple->error_message);
                            */
                            buf_length += sprintf(derv_buffer+buf_length, "%*.*e ",_COLUMNWIDTH_,_OUTPUTPRECISION_,
                                                    ple->cl_delens_derv_TE_TE[l][k]); 
                        }
                        buf_length += sprintf(derv_buffer+buf_length, "\n");
                        fprintf(out_cl_dl_te_derv_te, derv_buffer);
                        //----------------------------------------//
                            
                            /*
                            class_call(output_one_line_of_cl_derv(pop,
                                                                  ple,
                                                                  out_cl_dl_te_derv_te,
                                                                  cl_delensed_derv_te_te,
                                                                  k,
                                                                  ple->l_delensed_max),
                                       pop->error_message,
                                       pop->error_message); 
                            */
                            
                        //----------------------------------------//
                        derv_buffer[0]='\0'; /* DLM */
                        buf_length = 0;
                        
                        for (k=2; k<=ple->l_lensed_max; k++) {
                            
                            if((k-2)%ple->derv_binedges!=0) continue;
                            
                            /*
                            class_call(lensing_derv_dl_cl_ee_ee_at_l(ple,
                                                                  (double)k,
                                                                  (double)l,
                                                                  &cl_delensed_derv_ee_ee),
                                       ple->error_message,
                                       ple->error_message);
                            */
                            buf_length += sprintf(derv_buffer+buf_length, "%*.*e ",_COLUMNWIDTH_,_OUTPUTPRECISION_,
                                                    ple->cl_delens_derv_EE_EE[l][k]); 
                        }
                        buf_length += sprintf(derv_buffer+buf_length, "\n");
                        fprintf(out_cl_dl_ee_derv_ee, derv_buffer);
                        //----------------------------------------//

                            /*                            
                            class_call(output_one_line_of_cl_derv(pop,
                                                                  ple,
                                                                  out_cl_dl_ee_derv_ee,
                                                                  cl_delensed_derv_ee_ee,
                                                                  k,
                                                                  ple->l_delensed_max),
                                       pop->error_message,
                                       pop->error_message); 
                            */
                            
                        //----------------------------------------//
                        derv_buffer[0]='\0'; /* DLM */
                        buf_length = 0;
                        
                        for (k=2; k<=ple->l_lensed_max; k++) {
                            
                            if((k-2)%ple->derv_binedges!=0) continue;
                            
                            /*
                            class_call(lensing_derv_dl_cl_ee_bb_at_l(ple,
                                                                  (double)k,
                                                                  (double)l,
                                                                  &cl_delensed_derv_ee_bb),
                                       ple->error_message,
                                       ple->error_message);
                            */
                            buf_length += sprintf(derv_buffer+buf_length, "%*.*e ",_COLUMNWIDTH_,_OUTPUTPRECISION_,
                                                    ple->cl_delens_derv_EE_BB[l][k]); 
                        }
                        buf_length += sprintf(derv_buffer+buf_length, "\n");
                        fprintf(out_cl_dl_ee_derv_bb, derv_buffer);
                        //----------------------------------------//

                            /*
                            class_call(output_one_line_of_cl_derv(pop,
                                                                  ple,
                                                                  out_cl_dl_ee_derv_bb,
                                                                  cl_delensed_derv_ee_bb,
                                                                  k,
                                                                  ple->l_delensed_max),
                                       pop->error_message,
                                       pop->error_message); 
                            */

                        //----------------------------------------//
                        derv_buffer[0]='\0'; /* DLM */
                        buf_length = 0;
                        
                        for (k=2; k<=ple->l_lensed_max; k++) {
                            
                            if((k-2)%ple->derv_binedges!=0) continue;
                             /*
                            class_call(lensing_derv_dl_cl_bb_ee_at_l(ple,
                                                                  (double)k,
                                                                  (double)l,
                                                                  &cl_delensed_derv_bb_ee),
                                       ple->error_message,
                                       ple->error_message);
                            */
                            buf_length += sprintf(derv_buffer+buf_length, "%*.*e ",_COLUMNWIDTH_,_OUTPUTPRECISION_,
                                                    ple->cl_delens_derv_BB_EE[l][k]); 
                        }
                        buf_length += sprintf(derv_buffer+buf_length, "\n");
                        fprintf(out_cl_dl_bb_derv_ee, derv_buffer);
                        //----------------------------------------//

                            /*
                            class_call(output_one_line_of_cl_derv(pop,
                                                                  ple,
                                                                  out_cl_dl_bb_derv_ee,
                                                                  cl_delensed_derv_bb_ee,
                                                                  k,
                                                                  ple->l_delensed_max),
                                       pop->error_message,
                                       pop->error_message); 
                            */
                        //----------------------------------------//
                        derv_buffer[0]='\0'; /* DLM */
                        buf_length = 0;
                        
                        for (k=2; k<=ple->l_lensed_max; k++) {
                            
                            if((k-2)%ple->derv_binedges!=0) continue;
                            
                            /*
                            class_call(lensing_derv_dl_cl_bb_bb_at_l(ple,
                                                                  (double)k,
                                                                  (double)l,
                                                                  &cl_delensed_derv_bb_bb),
                                       ple->error_message,
                                       ple->error_message);
                            */
                            buf_length += sprintf(derv_buffer+buf_length, "%*.*e ",_COLUMNWIDTH_,_OUTPUTPRECISION_,
                                                    ple->cl_delens_derv_BB_BB[l][k]); 
                        }
                        buf_length += sprintf(derv_buffer+buf_length, "\n");
                        fprintf(out_cl_dl_bb_derv_bb, derv_buffer);
                        //----------------------------------------//

                            /*
                            class_call(output_one_line_of_cl_derv(pop,
                                                                  ple,
                                                                  out_cl_dl_bb_derv_bb,
                                                                  cl_delensed_derv_bb_bb,
                                                                  k,
                                                                  ple->l_delensed_max),
                                       pop->error_message,
                                       pop->error_message); 
                            */
                         
                    }
                }
            }
        
        
        if (ppt->md_size > 1) {
            for (index_md = 0; index_md < ppt->md_size; index_md++) {
                if (l <= phr->l_max[index_md]) {
                    
                    class_call(output_one_line_of_cl(pba,phr,pop,out_md[index_md],l,cl_md[index_md],phr->ct_size),
                               pop->error_message,
                               pop->error_message);
                }
            }
        }
        
        for (index_md = 0; index_md < ppt->md_size; index_md++) {
            if ((ppt->ic_size[index_md] > 1) && (l <= phr->l_max[index_md])) {
                for (index_ic1_ic2 = 0; index_ic1_ic2 < phr->ic_ic_size[index_md]; index_ic1_ic2++) {
                    if (phr->is_non_zero[index_md][index_ic1_ic2] == _TRUE_) {
                        
                        class_call(output_one_line_of_cl(pba,phr,pop,out_md_ic[index_md][index_ic1_ic2],l,&(cl_md_ic[index_md][index_ic1_ic2*phr->ct_size]),phr->ct_size),
                                   pop->error_message,
                                   pop->error_message);
                    }
                }
            }
        }
    }
    
    /** - finally, close files and free arrays of files and \f$ C_l\f$'s */
    
    for (index_md = 0; index_md < ppt->md_size; index_md++) {
        if (ppt->ic_size[index_md] > 1) {
            for (index_ic1_ic2 = 0; index_ic1_ic2 < phr->ic_ic_size[index_md]; index_ic1_ic2++) {
                if (phr->is_non_zero[index_md][index_ic1_ic2] == _TRUE_) {
                    fclose(out_md_ic[index_md][index_ic1_ic2]);
                }
            }
            free(cl_md_ic[index_md]);
        }
    }
    if (ppt->md_size > 1) {
        for (index_md = 0; index_md < ppt->md_size; index_md++) {
            fclose(out_md[index_md]);
            free(cl_md[index_md]);
        }
    }
    fclose(out);
    if (ple->has_lensed_cls == _TRUE_) {
        fclose(out_lensed);
    }
    free(cl_tot);
    
    
    if (ple->has_delensed_cls == _TRUE_) {
        fclose(out_delensed);
    }
    free(cl_tot_dl);
    
    if (ple->lens_rec_noise_type == internal_rn) {
        fclose(out_rcn_noise);
    }
    free(nl_tot_dl);
    
    if (ple->output_spectra_noise == _TRUE_) {
        fclose(out_spec_noise);
    }
    
    if (ple->calculate_pderivaties == _TRUE_ && ple->output_derivatives == _TRUE_) {
        fclose(out_cl_tt_derv);
        fclose(out_cl_te_derv);
        fclose(out_cl_ee_derv);
        fclose(out_cl_bb_derv);
        if(ple->calculate_derviaties_wrt_unlensed == _TRUE_){
            if(ple->lensed_wrt_unlensed == _TRUE_){
                fclose(out_cl_tt_derv_tt);
                fclose(out_cl_te_derv_te);
                fclose(out_cl_ee_derv_ee);
                fclose(out_cl_ee_derv_bb);
                fclose(out_cl_bb_derv_ee);
                fclose(out_cl_bb_derv_bb);
            }
            if(ple->delensed_wrt_unlensed == _TRUE_){        
                fclose(out_cl_dl_tt_derv_tt);
                fclose(out_cl_dl_te_derv_te);
                fclose(out_cl_dl_ee_derv_ee);
                fclose(out_cl_dl_ee_derv_bb);
                fclose(out_cl_dl_bb_derv_ee);
                fclose(out_cl_dl_bb_derv_bb);
            }
        }
    }
    
    
    for (index_md = 0; index_md < ppt->md_size; index_md++) {
        free(out_md_ic[index_md]);
    }
    free(out_md_ic);
    free(cl_md_ic);
    free(out_md);
    free(cl_md);
    
    return _SUCCESS_;
    
}

/**
 * This routines writes the output in files for Fourier matter power spectra P(k)'s
 * (linear or non-linear)
 *
 * @param pba       Input: pointer to background structure (needed for calling harmonic_pk_at_z())
 * @param ppt       Input: pointer perturbation structure
 * @param pfo       Input: pointer to fourier structure
 * @param pop       Input: pointer to output structure
 * @param pk_output Input: pk_linear or pk_nonlinear
 */

int output_pk(
              struct background * pba,
              struct perturbations * ppt,
              struct fourier * pfo,
              struct output * pop,
              enum pk_outputs pk_output
              ) {
    
    /** Summary: */
    
    /** - define local variables */
    
    FILE ** out_pk_ic = NULL;  /* out_pk_ic[index_ic1_ic2] is a pointer to a file with P(k) for each pair of ic */
    FILE * out_pk;             /* out_pk[index_pk] is a pointer to a file with total P(k) summed over ic */
    
    double * ln_pk_ic = NULL;  /* array ln_pk_ic[index_k * pfo->ic_ic_size + index_ic1_ic2] */
    double * ln_pk;            /* array ln_pk[index_k] */
    
    int index_ic1,index_ic2;
    int index_ic1_ic2=0;
    int index_k;
    int index_z;
    int index_pk;
    
    FileName file_name;
    
    char redshift_suffix[7]; // 7 is enough to write "z%d_" as long as there are at most 10'000 bins
    char type_suffix[9];     // 6 is enough to write "pk_cb_nl" plus closing character \0
    char first_line[_LINE_LENGTH_MAX_];
    short do_ic = _FALSE_;
    
    /** - preliminary: check whether we need to output the decomposition into contributions from each initial condition */
    
    if ((pk_output == pk_linear) && (pfo->ic_size > 1))
        do_ic = _TRUE_;
    
    /** - allocate arrays to store the P(k) */
    
    class_alloc(ln_pk,
                pfo->k_size*sizeof(double),
                pop->error_message);
    
    if (do_ic == _TRUE_) {
        
        class_alloc(ln_pk_ic,
                    pfo->k_size*pfo->ic_ic_size*sizeof(double),
                    pop->error_message);
        
        /** - allocate pointer to output files */
        
        class_alloc(out_pk_ic,
                    pfo->ic_ic_size*sizeof(FILE *),
                    pop->error_message);
    }

    /** - loop over pk type (_cb, _m) */
    
    for (index_pk=0; index_pk<pfo->pk_size; index_pk++) {

        if ((pfo->has_pk_m == _TRUE_) && (index_pk == pfo->index_pk_m)) {
            if (pk_output == pk_linear)
            sprintf(type_suffix,"pk");
            else
            sprintf(type_suffix,"pk_nl");
            }
        if ((pfo->has_pk_cb == _TRUE_) && (index_pk == pfo->index_pk_cb)) {
        if (pk_output == pk_linear)
        sprintf(type_suffix,"pk_cb");
        else
        sprintf(type_suffix,"pk_cb_nl");
    }
      
    /** - loop over z */

    for (index_z = 0; index_z < pop->z_pk_num; index_z++) {

      /** - first, check that requested redshift z_pk is consistent */

      class_test((pop->z_pk[index_z] > ppt->z_max_pk),
                 pop->error_message,
                 "P(k,z) computed up to z=%f but requested at z=%f. Must increase z_max_pk in precision file.",ppt->z_max_pk,pop->z_pk[index_z]);

      if (pop->z_pk_num == 1)
        redshift_suffix[0]='\0';
      else
        sprintf(redshift_suffix,"z%d_",index_z+1);

      /** - second, open only the relevant files and write a header in each of them */

      sprintf(file_name,"%s%s%s%s",pop->root,redshift_suffix,type_suffix,".dat");

      class_call(output_open_pk_file(pba,
                                     pfo,
                                     pop,
                                     &out_pk,
                                     file_name,
                                     "",
                                     pop->z_pk[index_z]
                                     ),
                 pop->error_message,
                 pop->error_message);

      if (do_ic == _TRUE_) {

        for (index_ic1 = 0; index_ic1 < pfo->ic_size; index_ic1++) {

          for (index_ic2 = index_ic1; index_ic2 < pfo->ic_size; index_ic2++) {

            if ((ppt->has_ad == _TRUE_) && (index_ic1 == ppt->index_ic_ad) && (index_ic2 == ppt->index_ic_ad)) {
              sprintf(file_name,"%s%s%s%s",pop->root,redshift_suffix,type_suffix,"_ad.dat");
              strcpy(first_line,"for adiabatic (AD) mode ");
            }

            if ((ppt->has_bi == _TRUE_) && (index_ic1 == ppt->index_ic_bi) && (index_ic2 == ppt->index_ic_bi)) {
              sprintf(file_name,"%s%s%s%s",pop->root,redshift_suffix,type_suffix,"_bi.dat");
              strcpy(first_line,"for baryon isocurvature (BI) mode ");
            }

            if ((ppt->has_cdi == _TRUE_) && (index_ic1 == ppt->index_ic_cdi) && (index_ic2 == ppt->index_ic_cdi)) {
              sprintf(file_name,"%s%s%s%s",pop->root,redshift_suffix,type_suffix,"_cdi.dat");
              strcpy(first_line,"for CDM isocurvature (CDI) mode ");
            }

            if ((ppt->has_nid == _TRUE_) && (index_ic1 == ppt->index_ic_nid) && (index_ic2 == ppt->index_ic_nid)) {
              sprintf(file_name,"%s%s%s%s",pop->root,redshift_suffix,type_suffix,"_nid.dat");
              strcpy(first_line,"for neutrino density isocurvature (NID) mode ");
            }

            if ((ppt->has_niv == _TRUE_) && (index_ic1 == ppt->index_ic_niv) && (index_ic2 == ppt->index_ic_niv)) {
              sprintf(file_name,"%s%s%s%s",pop->root,redshift_suffix,type_suffix,"_niv.dat");
              strcpy(first_line,"for neutrino velocity isocurvature (NIV) mode ");
            }

            if ((ppt->has_ad == _TRUE_) && (ppt->has_bi == _TRUE_) && (index_ic1 == ppt->index_ic_ad) && (index_ic2 == ppt->index_ic_bi)) {
              sprintf(file_name,"%s%s%s%s",pop->root,redshift_suffix,type_suffix,"_ad_bi.dat");
              strcpy(first_line,"for cross ADxBI mode ");
            }

            if ((ppt->has_ad == _TRUE_) && (ppt->has_cdi == _TRUE_) && (index_ic1 == ppt->index_ic_ad) && (index_ic2 == ppt->index_ic_cdi)) {
              sprintf(file_name,"%s%s%s%s",pop->root,redshift_suffix,type_suffix,"_ad_cdi.dat");
              strcpy(first_line,"for cross ADxCDI mode ");
            }

            if ((ppt->has_ad == _TRUE_) && (ppt->has_nid == _TRUE_) && (index_ic1 == ppt->index_ic_ad) && (index_ic2 == ppt->index_ic_nid)) {
              sprintf(file_name,"%s%s%s%s",pop->root,redshift_suffix,type_suffix,"_ad_nid.dat");
              strcpy(first_line,"for scalar cross ADxNID mode ");
            }

            if ((ppt->has_ad == _TRUE_) && (ppt->has_niv == _TRUE_) && (index_ic1 == ppt->index_ic_ad) && (index_ic2 == ppt->index_ic_niv)) {
              sprintf(file_name,"%s%s%s%s",pop->root,redshift_suffix,type_suffix,"_ad_niv.dat");
              strcpy(first_line,"for cross ADxNIV mode ");
            }

            if ((ppt->has_bi == _TRUE_) && (ppt->has_cdi == _TRUE_) && (index_ic1 == ppt->index_ic_bi) && (index_ic2 == ppt->index_ic_cdi)) {
              sprintf(file_name,"%s%s%s%s",pop->root,redshift_suffix,type_suffix,"_bi_cdi.dat");
              strcpy(first_line,"for cross BIxCDI mode ");
            }

            if ((ppt->has_bi == _TRUE_) && (ppt->has_nid == _TRUE_) && (index_ic1 == ppt->index_ic_bi) && (index_ic2 == ppt->index_ic_nid)) {
              sprintf(file_name,"%s%s%s%s",pop->root,redshift_suffix,type_suffix,"_bi_nid.dat");
              strcpy(first_line,"for cross BIxNID mode ");
            }

            if ((ppt->has_bi == _TRUE_) && (ppt->has_niv == _TRUE_) && (index_ic1 == ppt->index_ic_bi) && (index_ic2 == ppt->index_ic_niv)) {
              sprintf(file_name,"%s%s%s%s",pop->root,redshift_suffix,type_suffix,"_bi_niv.dat");
              strcpy(first_line,"for cross BIxNIV mode ");
            }

            if ((ppt->has_cdi == _TRUE_) && (ppt->has_nid == _TRUE_) && (index_ic1 == ppt->index_ic_cdi) && (index_ic2 == ppt->index_ic_nid)) {
              sprintf(file_name,"%s%s%s%s",pop->root,redshift_suffix,type_suffix,"_cdi_nid.dat");
              strcpy(first_line,"for cross CDIxNID mode ");
            }

            if ((ppt->has_cdi == _TRUE_) && (ppt->has_niv == _TRUE_) && (index_ic1 == ppt->index_ic_cdi) && (index_ic2 == ppt->index_ic_niv)) {
              sprintf(file_name,"%s%s%s%s",pop->root,redshift_suffix,type_suffix,"_cdi_niv.dat");
              strcpy(first_line,"for cross CDIxNIV mode ");
            }

            if ((ppt->has_nid == _TRUE_) && (ppt->has_niv == _TRUE_) && (index_ic1 == ppt->index_ic_nid) && (index_ic2 == ppt->index_ic_niv)) {
              sprintf(file_name,"%s%s%s%s",pop->root,redshift_suffix,type_suffix,"_nid_niv.dat");
              strcpy(first_line,"for cross NIDxNIV mode ");
            }

            index_ic1_ic2 = index_symmetric_matrix(index_ic1,index_ic2,pfo->ic_size);

            if (pfo->is_non_zero[index_ic1_ic2] == _TRUE_) {

              class_call(output_open_pk_file(pba,
                                             pfo,
                                             pop,
                                             &(out_pk_ic[index_ic1_ic2]),
                                             file_name,
                                             first_line,
                                             pop->z_pk[index_z]
                                             ),
                         pop->error_message,
                         pop->error_message);
            }
          }
        }
      }

      /** - third, compute P(k) for each k */

      class_call(fourier_pk_at_z(pba,
                                 pfo,
                                 logarithmic,
                                 pk_output,
                                 pop->z_pk[index_z],
                                 index_pk,
                                 ln_pk,
                                 ln_pk_ic
                                 ),
                 pfo->error_message,
                 pop->error_message);

      /** - fourth, write in files */
      
      for (index_k=0; index_k<pfo->k_size; index_k++) {

        class_call(output_one_line_of_pk(out_pk,
                                         exp(pfo->ln_k[index_k])/pba->h,
                                         exp(ln_pk[index_k])*pow(pba->h,3)
                                         ),
                   pop->error_message,
                   pop->error_message);

        if (do_ic == _TRUE_) {

          for (index_ic1_ic2 = 0; index_ic1_ic2 < pfo->ic_ic_size; index_ic1_ic2++) {

            if (pfo->is_non_zero[index_ic1_ic2] == _TRUE_) {

              class_call(output_one_line_of_pk(out_pk_ic[index_ic1_ic2],
                                               exp(pfo->ln_k[index_k])/pba->h,
                                               exp(ln_pk_ic[index_k * pfo->ic_ic_size + index_ic1_ic2])*pow(pba->h,3)),
                         pop->error_message,
                         pop->error_message);
            }
          }
        }
      } /* end loop over k */
            
    /** - fifth, close files */
            
    fclose(out_pk);
            
    if (do_ic == _TRUE_) {
        for (index_ic1_ic2 = 0; index_ic1_ic2 < pfo->ic_ic_size; index_ic1_ic2++) {
            if (pfo->is_non_zero[index_ic1_ic2] == _TRUE_) {
                fclose(out_pk_ic[index_ic1_ic2]);
                }
            }
        }
    } /* end loop over index_z */
        
    } /* end loop over index_pk */
    
  /* free arrays and pointers */
  free(ln_pk);
  if (pk_output == pk_linear) {
    free(ln_pk_ic);
    free(out_pk_ic);
  }

  return _SUCCESS_;
}

/**
 * This routines writes the output in files for matter transfer functions \f$ T_i(k)\f$'s.
 *
 * @param pba Input: pointer to background structure (needed for calling harmonic_pk_at_z())
 * @param ppt Input: pointer perturbation structure
 * @param pop Input: pointer to output structure
 */

int output_tk(
              struct background * pba,
              struct perturbations * ppt,
              struct output * pop
              ) {


  /** Summary: */

  /** - define local variables */
  char titles[_MAXTITLESTRINGLENGTH_]={0};
  double * data;
  int size_data, number_of_titles;

  FILE * tkfile;

  int index_md;
  int index_ic;
  int index_z;

  double z;

  FileName file_name;
  char redshift_suffix[7]; // 7 is enough to write "z%d_" as long as there are at most 10'000 bins
  char first_line[_LINE_LENGTH_MAX_];
  char ic_suffix[_SUFFIXNAMESIZE_];   // 4 is enough to write "ad", "bi", "cdi", "nid", "niv", ...


  index_md=ppt->index_md_scalars;

  if (pop->output_format == camb_format) {

    class_test(pba->N_ncdm>1,
               pop->error_message,
               "you wish to output the transfer functions in CMBFAST/CAMB format but you have more than one non-cold dark matter (ncdm) species. The two are not compatible (since CMBFAST/CAMB only have one ncdm species): switch to CLASS output format or keep only on ncdm species");

    class_test(ppt->has_velocity_transfers == _TRUE_,
               pop->error_message,
               "you wish to output the transfer functions in CMBFAST/CAMB format, but you requested velocity transfer functions. The two are not compatible (since CMBFAST/CAMB do not compute velocity transfer functions): switch to CLASS output format, or ask only for density transfer function");
  }


  class_call(perturbations_output_titles(pba,ppt,pop->output_format,titles),
             pba->error_message,
             pop->error_message);
  number_of_titles = get_number_of_titles(titles);
  size_data = number_of_titles*ppt->k_size[index_md];

  class_alloc(data, sizeof(double)*ppt->ic_size[index_md]*size_data, pop->error_message);

  for (index_z = 0; index_z < pop->z_pk_num; index_z++) {

    z = pop->z_pk[index_z];

    /** - first, check that requested redshift z_pk is consistent */

    class_test((pop->z_pk[index_z] > ppt->z_max_pk),
               pop->error_message,
               "T_i(k,z) computed up to z=%f but requested at z=%f. Must increase z_max_pk in precision file.",ppt->z_max_pk,pop->z_pk[index_z]);

    if (pop->z_pk_num == 1)
      redshift_suffix[0]='\0';
    else
      sprintf(redshift_suffix,"z%d_",index_z+1);

    /** - second, open only the relevant files, and write a heading in each of them */

    class_call(perturbations_output_data_at_z(pba,
                                              ppt,
                                              pop->output_format,
                                              pop->z_pk[index_z],
                                              number_of_titles,
                                              data
                                              ),
               ppt->error_message,
               pop->error_message);
    number_of_titles = get_number_of_titles(titles);
    size_data = number_of_titles*ppt->k_size[index_md];
    
    class_alloc(data, sizeof(double)*ppt->ic_size[index_md]*size_data, pop->error_message);
    
    for (index_z = 0; index_z < pop->z_pk_num; index_z++) {
        
        z = pop->z_pk[index_z];
        
        /** - first, check that requested redshift z_pk is consistent */
        
        class_test((pop->z_pk[index_z] > ppt->z_max_pk),
                   pop->error_message,
                   "T_i(k,z) computed up to z=%f but requested at z=%f. Must increase z_max_pk in precision file.",ppt->z_max_pk,pop->z_pk[index_z]);
        
        if (pop->z_pk_num == 1)
            redshift_suffix[0]='\0';
        else
            sprintf(redshift_suffix,"z%d_",index_z+1);
        
        /** - second, open only the relevant files, and write a heading in each of them */
        
        class_call(perturbations_output_data(pba,
                                             ppt,
                                             pop->output_format,
                                             pop->z_pk[index_z],
                                             number_of_titles,
                                             data
                                             ),
                   ppt->error_message,
                   pop->error_message);
        
        for (index_ic = 0; index_ic < ppt->ic_size[index_md]; index_ic++) {
            
            class_call(perturbations_output_firstline_and_ic_suffix(ppt, index_ic, first_line, ic_suffix),
                       ppt->error_message, pop->error_message);
            
            if ((ppt->has_ad == _TRUE_) && (ppt->ic_size[index_md] == 1) )
                sprintf(file_name,"%s%s%s",pop->root,redshift_suffix,"tk.dat");
            else
                sprintf(file_name,"%s%s%s%s%s",pop->root,redshift_suffix,"tk_",ic_suffix,".dat");
            
            class_open(tkfile, file_name, "w", pop->error_message);
            
            if (pop->write_header == _TRUE_) {
                if (pop->output_format == class_format) {
                    fprintf(tkfile,"# Transfer functions T_i(k) %sat redshift z=%g\n",first_line,z);
                    fprintf(tkfile,"# for k=%g to %g h/Mpc,\n",ppt->k[index_md][0]/pba->h,ppt->k[index_md][ppt->k_size[index_md]-1]/pba->h);
                    fprintf(tkfile,"# number of wavenumbers equal to %d\n",ppt->k_size[index_md]);
                    if (ppt->has_density_transfers == _TRUE_) {
                        fprintf(tkfile,"# d_i   stands for (delta rho_i/rho_i)(k,z) with above normalization \n");
                        fprintf(tkfile,"# d_tot stands for (delta rho_tot/rho_tot)(k,z) with rho_Lambda NOT included in rho_tot\n");
                        fprintf(tkfile,"# (note that this differs from the transfer function output from CAMB/CMBFAST, which gives the same\n");
                        fprintf(tkfile,"#  quantities divided by -k^2 with k in Mpc^-1; use format=camb to match CAMB)\n");
                    }
                    if (ppt->has_velocity_transfers == _TRUE_) {
                        fprintf(tkfile,"# t_i   stands for theta_i(k,z) with above normalization \n");
                        fprintf(tkfile,"# t_tot stands for (sum_i [rho_i+p_i] theta_i)/(sum_i [rho_i+p_i]))(k,z)\n");
                    }
                    fprintf(tkfile,"#\n");
                }
                else if (pop->output_format == camb_format) {
                    
                    fprintf(tkfile,"# Rescaled matter transfer functions [-T_i(k)/k^2] %sat redshift z=%g\n",first_line,z);
                    fprintf(tkfile,"# for k=%g to %g h/Mpc,\n",ppt->k[index_md][0]/pba->h,ppt->k[index_md][ppt->k_size[index_md]-1]/pba->h);
                    fprintf(tkfile,"# number of wavenumbers equal to %d\n",ppt->k_size[index_md]);
                    fprintf(tkfile,"# T_i   stands for (delta rho_i/rho_i)(k,z) with above normalization \n");
                    fprintf(tkfile,"# The rescaling factor [-1/k^2] with k in 1/Mpc is here to match the CMBFAST/CAMB output convention\n");
                    fprintf(tkfile,"#\n");
                    fprintf(tkfile,"#");
                    fprintf(tkfile,"\n");
                    
                }
            }
            
            output_print_data(tkfile,
                              titles,
                              data+index_ic*size_data,
                              size_data);
            
            /** - free memory and close files */
            fclose(tkfile);
            
            }
        }   
    }
    
    free(data);
    
    return _SUCCESS_;
    
}

int output_background(
                      struct background * pba,
                      struct output * pop
                      ) {
<<<<<<< HEAD
    
    FILE * backfile;
    FileName file_name;
    
    char titles[_MAXTITLESTRINGLENGTH_]={0};
    double * data;
    int size_data, number_of_titles;
    
    class_call(background_output_titles(pba,titles),
               pba->error_message,
=======

  FILE * backfile;
  FileName file_name;

  char titles[_MAXTITLESTRINGLENGTH_]={0};
  double * data;
  int size_data, number_of_titles;

  class_call(background_output_titles(pba,titles),
             pba->error_message,
             pop->error_message);
  number_of_titles = get_number_of_titles(titles);
  size_data = number_of_titles*pba->bt_size;
  class_alloc(data,sizeof(double)*size_data,pop->error_message);
  class_call(background_output_data(pba,
                                    number_of_titles,
                                    data),
             pba->error_message,
             pop->error_message);

  sprintf(file_name,"%s%s",pop->root,"background.dat");
  class_open(backfile,file_name,"w",pop->error_message);

  if (pop->write_header == _TRUE_) {
    fprintf(backfile,"# Table of selected background quantities\n");
    fprintf(backfile,"# All densities are multiplied by (8piG/3) (below, shortcut notation (.) for this factor) \n");
    fprintf(backfile,"# Densities are in units [Mpc^-2] while all distances are in [Mpc]. \n");
    if (pba->has_scf == _TRUE_){
      fprintf(backfile,"# The units of phi, tau in the derivatives and the potential V are the following:\n");
      fprintf(backfile,"# --> phi is given in units of the reduced Planck mass m_Pl = (8 pi G)^(-1/2)\n");
      fprintf(backfile,"# --> tau in the derivative of V(phi) is given in units of Mpc.\n");
      fprintf(backfile,"# --> the potential V(phi) is given in units of m_Pl^2/Mpc^2.\n");
    }
  }

  output_print_data(backfile,
                    titles,
                    data,
                    size_data);

  free(data);
  fclose(backfile);

  return _SUCCESS_;

}

int output_thermodynamics(
                          struct background * pba,
                          struct thermodynamics * pth,
                          struct output * pop
                          ) {

  FileName file_name;
  FILE * thermofile;
  char titles[_MAXTITLESTRINGLENGTH_]={0};
  double * data;
  int size_data, number_of_titles;

  class_call(thermodynamics_output_titles(pba,pth,titles),
             pth->error_message,
             pop->error_message);
  number_of_titles = get_number_of_titles(titles);
  size_data = number_of_titles*pth->tt_size;
  class_alloc(data,sizeof(double)*size_data,pop->error_message);
  class_call(thermodynamics_output_data(pba,
                                        pth,
                                        number_of_titles,
                                        data),
             pth->error_message,
             pop->error_message);

  sprintf(file_name,"%s%s",pop->root,"thermodynamics.dat");
  class_open(thermofile,file_name,"w",pop->error_message);

  if (pop->write_header == _TRUE_) {
    fprintf(thermofile,"# Table of selected thermodynamics quantities\n");
    fprintf(thermofile,"# The following notation is used in column titles:\n");
    fprintf(thermofile,"#         x_e = electron ionization fraction\n");
    fprintf(thermofile,"#      -kappa = optical depth\n");
    fprintf(thermofile,"#      kappa' = Thomson scattering rate, prime denotes conformal time derivatives\n");
    fprintf(thermofile,"#           g = kappa' e^-kappa = visibility function \n");
    fprintf(thermofile,"#          Tb = baryon temperature \n");
    fprintf(thermofile,"#         w_b = baryon equation of state parameter \n");
    fprintf(thermofile,"#       c_b^2 = baryon sound speed squared \n");
    fprintf(thermofile,"#       tau_d = baryon drag optical depth \n");
    if (pth->compute_damping_scale == _TRUE_)
      fprintf(thermofile,"#         r_d = approximate comoving value of photon damping scale \n");
    if (pth->has_idm_dr == _TRUE_) {
      fprintf(thermofile,"#  dmu_idm_dr = scattering rate of idr with idm_dr (i.e. idr opacity to idm_dr scattering) (units 1/Mpc)\n");
      fprintf(thermofile,"# ddmu_idm_dr = derivative of this rate\n");
      fprintf(thermofile,"#  tau_idm_dr = optical depth of idm_dr (due to interactions with idr) \n");
      fprintf(thermofile,"#     tau_idr = optical depth of idr (due to self-interactions) \n");
      fprintf(thermofile,"#    g_idm_dr = visibility function of idm_idr \n");
      fprintf(thermofile,"#  c_idm_dr^2 = interacting dark matter squared sound speed \n");
      fprintf(thermofile,"#    T_idm_dr = temperature of DM interacting with DR \n");
      fprintf(thermofile,"#     dmu_idr = idr self-interaction rate \n");
    }
  }

  output_print_data(thermofile,
                    titles,
                    data,
                    size_data);

  free(data);
  fclose(thermofile);

  return _SUCCESS_;

}


int output_perturbations(
                         struct background * pba,
                         struct perturbations * ppt,
                         struct output * pop
                         ) {

  FILE * out;
  FileName file_name;
  int index_ikout, index_md;
  double k;

  for (index_ikout=0; index_ikout<ppt->k_output_values_num; index_ikout++){

    if (ppt->has_scalars == _TRUE_){
      index_md = ppt->index_md_scalars;
      k = ppt->k[index_md][ppt->index_k_output_values[index_md*ppt->k_output_values_num+index_ikout]];
      sprintf(file_name,"%s%s%d%s",pop->root,"perturbations_k",index_ikout,"_s.dat");
      class_open(out, file_name, "w", ppt->error_message);
      fprintf(out,"#scalar perturbations for mode k = %.*e Mpc^(-1)\n",_OUTPUTPRECISION_,k);
      output_print_data(out,
                        ppt->scalar_titles,
                        ppt->scalar_perturbations_data[index_ikout],
                        ppt->size_scalar_perturbation_data[index_ikout]);

      fclose(out);
    }
    if (ppt->has_vectors == _TRUE_){
      index_md = ppt->index_md_vectors;
      k = ppt->k[index_md][ppt->index_k_output_values[index_md*ppt->k_output_values_num+index_ikout]];
      sprintf(file_name,"%s%s%d%s",pop->root,"perturbations_k",index_ikout,"_v.dat");
      class_open(out, file_name, "w", ppt->error_message);
      fprintf(out,"#vector perturbations for mode k = %.*e Mpc^(-1)\n",_OUTPUTPRECISION_,k);
      output_print_data(out,
                        ppt->vector_titles,
                        ppt->vector_perturbations_data[index_ikout],
                        ppt->size_vector_perturbation_data[index_ikout]);

      fclose(out);
    }
    if (ppt->has_tensors == _TRUE_){
      index_md = ppt->index_md_tensors;
      k = ppt->k[index_md][ppt->index_k_output_values[index_md*ppt->k_output_values_num+index_ikout]];
      sprintf(file_name,"%s%s%d%s",pop->root,"perturbations_k",index_ikout,"_t.dat");
      class_open(out, file_name, "w", ppt->error_message);
      fprintf(out,"#tensor perturbations for mode k = %.*e Mpc^(-1)\n",_OUTPUTPRECISION_,k);
      output_print_data(out,
                        ppt->tensor_titles,
                        ppt->tensor_perturbations_data[index_ikout],
                        ppt->size_tensor_perturbation_data[index_ikout]);

      fclose(out);
    }


  }
  return _SUCCESS_;

}

int output_primordial(
                      struct perturbations * ppt,
                      struct primordial * ppm,
                      struct output * pop
                      ) {
  FileName file_name;
  FILE * out;
  char titles[_MAXTITLESTRINGLENGTH_]={0};
  double * data;
  int size_data, number_of_titles;

  sprintf(file_name,"%s%s",pop->root,"primordial_Pk.dat");

  class_call(primordial_output_titles(ppt,ppm,titles),
             ppm->error_message,
             pop->error_message);
  number_of_titles = get_number_of_titles(titles);
  size_data = number_of_titles*ppm->lnk_size;
  class_alloc(data,sizeof(double)*size_data,pop->error_message);
  class_call(primordial_output_data(ppt,
                                    ppm,
                                    number_of_titles,
                                    data),
             ppm->error_message,
             pop->error_message);

  class_open(out,file_name,"w",pop->error_message);
  if (pop->write_header == _TRUE_) {
    fprintf(out,"# Dimensionless primordial spectrum, equal to [k^3/2pi^2] P(k) \n");
  }

  output_print_data(out,
                    titles,
                    data,
                    size_data);

  free(data);
  fclose(out);

  return _SUCCESS_;
}

int output_heating(struct injection* pin, struct noninjection* pni, struct output * pop) {

  /** Local variables*/
  FileName file_name_injection;
  FILE * out_injection;
  FileName file_name_noninjection;
  FILE * out_noninjection;

  char titles_injection[_MAXTITLESTRINGLENGTH_]={0};

  double * data_injection;
  int size_data_injection;
  int number_of_titles_injection;

  char titles_noninjection[_MAXTITLESTRINGLENGTH_]={0};

  double * data_noninjection;
  int size_data_noninjection;
  int number_of_titles_noninjection;

  if (pop->write_exotic_injection == _TRUE_){

    /* File name */
    sprintf(file_name_injection,"%s%s",pop->root,"exotic_injection.dat");

    /* Titles */
    class_call(injection_output_titles(pin,titles_injection),
               pin->error_message,
               pin->error_message);
    number_of_titles_injection = get_number_of_titles(titles_injection);

    /* Data array */
    size_data_injection = number_of_titles_injection*pin->z_size;
    class_alloc(data_injection,
                sizeof(double)*size_data_injection,
                pop->error_message);
    class_call(injection_output_data(pin,
                                     number_of_titles_injection,
                                     data_injection),
               pin->error_message,
>>>>>>> aa92943e
               pop->error_message);
    number_of_titles = get_number_of_titles(titles);
    size_data = number_of_titles*pba->bt_size;
    class_alloc(data,sizeof(double)*size_data,pop->error_message);
    class_call(background_output_data(pba,
                                      number_of_titles,
                                      data),
               pba->error_message,
               pop->error_message);
<<<<<<< HEAD
    
    sprintf(file_name,"%s%s",pop->root,"background.dat");
    class_open(backfile,file_name,"w",pop->error_message);
    
    if (pop->write_header == _TRUE_) {
        fprintf(backfile,"# Table of selected background quantities\n");
        fprintf(backfile,"# All densities are multiplied by (8piG/3) (below, shortcut notation (.) for this factor) \n");
        fprintf(backfile,"# Densities are in units [Mpc^-2] while all distances are in [Mpc]. \n");
        if (pba->has_scf == _TRUE_){
            fprintf(backfile,"# The units of phi, tau in the derivatives and the potential V are the following:\n");
            fprintf(backfile,"# --> phi is given in units of the reduced Planck mass m_Pl = (8 pi G)^(-1/2)\n");
            fprintf(backfile,"# --> tau in the derivative of V(phi) is given in units of Mpc.\n");
            fprintf(backfile,"# --> the potential V(phi) is given in units of m_Pl^2/Mpc^2.\n");
        }
=======

    if (pop->write_header == _TRUE_){
      fprintf(out_injection,"# Table of energy injection and deposition from exotic processes \n");
      fprintf(out_injection,"# Heat is dE/dt|dep_h\n");
>>>>>>> aa92943e
    }
    
    output_print_data(backfile,
                      titles,
                      data,
                      size_data);
    
    free(data);
    fclose(backfile);
    
    return _SUCCESS_;
    
}

<<<<<<< HEAD
int output_thermodynamics(
                          struct background * pba,
                          struct thermodynamics * pth,
                          struct output * pop
                          ) {
    
    FileName file_name;
    FILE * thermofile;
    char titles[_MAXTITLESTRINGLENGTH_]={0};
    double * data;
    int size_data, number_of_titles;
    
    class_call(thermodynamics_output_titles(pba,pth,titles),
               pth->error_message,
               pop->error_message);
    number_of_titles = get_number_of_titles(titles);
    size_data = number_of_titles*pth->tt_size;
    class_alloc(data,sizeof(double)*size_data,pop->error_message);
    class_call(thermodynamics_output_data(pba,
                                          pth,
                                          number_of_titles,
                                          data),
               pth->error_message,
               pop->error_message);
    
    sprintf(file_name,"%s%s",pop->root,"thermodynamics.dat");
    class_open(thermofile,file_name,"w",pop->error_message);
    
    if (pop->write_header == _TRUE_) {
        fprintf(thermofile,"# Table of selected thermodynamics quantities\n");
        fprintf(thermofile,"# The following notation is used in column titles:\n");
        fprintf(thermofile,"#         x_e = electron ionization fraction\n");
        fprintf(thermofile,"#      -kappa = optical depth\n");
        fprintf(thermofile,"#      kappa' = Thomson scattering rate, prime denotes conformal time derivatives\n");
        fprintf(thermofile,"#           g = kappa' e^-kappa = visibility function \n");
        fprintf(thermofile,"#          Tb = baryon temperature \n");
        fprintf(thermofile,"#         w_b = baryon equation of state parameter \n");
        fprintf(thermofile,"#       c_b^2 = baryon sound speed squared \n");
        fprintf(thermofile,"#       tau_d = baryon drag optical depth \n");
        if (pth->compute_damping_scale == _TRUE_)
            fprintf(thermofile,"#         r_d = approximate comoving value of photon damping scale \n");
        if(pba->has_idm_dr == _TRUE_) {
            fprintf(thermofile,"#  dmu_idm_dr = scattering rate of idr with idm_dr (i.e. idr opacity to idm_dr scattering) (units 1/Mpc)\n");
            fprintf(thermofile,"# ddmu_idm_dr = derivative of this rate\n");
            fprintf(thermofile,"#  tau_idm_dr = optical depth of idm_dr (due to interactions with idr) \n");
            fprintf(thermofile,"#     tau_idr = optical depth of idr (due to self-interactions) \n");
            fprintf(thermofile,"#    g_idm_dr = visibility function of idm_idr \n");
            fprintf(thermofile,"#  c_idm_dr^2 = interacting dark matter squared sound speed \n");
            fprintf(thermofile,"#    T_idm_dr = temperature of DM interacting with DR \n");
            fprintf(thermofile,"#     dmu_idr = idr self-interaction rate \n");
        }
    }
    
    output_print_data(thermofile,
                      titles,
                      data,
                      size_data);
    
    free(data);
    fclose(thermofile);
    
    return _SUCCESS_;
    
}
=======
    output_print_data(out_injection,
                      titles_injection,
                      data_injection,
                      size_data_injection);
    free(data_injection);
    fclose(out_injection);

  }

  if (pop->write_noninjection == _TRUE_){
>>>>>>> aa92943e


int output_perturbations(
                         struct background * pba,
                         struct perturbations * ppt,
                         struct output * pop
                         ) {
    
    FILE * out;
    FileName file_name;
    int index_ikout, index_md;
    double k;
    
    for (index_ikout=0; index_ikout<ppt->k_output_values_num; index_ikout++){
        
        if (ppt->has_scalars == _TRUE_){
            index_md = ppt->index_md_scalars;
            k = ppt->k[index_md][ppt->index_k_output_values[index_md*ppt->k_output_values_num+index_ikout]];
            sprintf(file_name,"%s%s%d%s",pop->root,"perturbations_k",index_ikout,"_s.dat");
            class_open(out, file_name, "w", ppt->error_message);
            fprintf(out,"#scalar perturbations for mode k = %.*e Mpc^(-1)\n",_OUTPUTPRECISION_,k);
            output_print_data(out,
                              ppt->scalar_titles,
                              ppt->scalar_perturbations_data[index_ikout],
                              ppt->size_scalar_perturbation_data[index_ikout]);
            
            fclose(out);
        }
        if (ppt->has_vectors == _TRUE_){
            index_md = ppt->index_md_vectors;
            k = ppt->k[index_md][ppt->index_k_output_values[index_md*ppt->k_output_values_num+index_ikout]];
            sprintf(file_name,"%s%s%d%s",pop->root,"perturbations_k",index_ikout,"_v.dat");
            class_open(out, file_name, "w", ppt->error_message);
            fprintf(out,"#vector perturbations for mode k = %.*e Mpc^(-1)\n",_OUTPUTPRECISION_,k);
            output_print_data(out,
                              ppt->vector_titles,
                              ppt->vector_perturbations_data[index_ikout],
                              ppt->size_vector_perturbation_data[index_ikout]);
            
            fclose(out);
        }
        if (ppt->has_tensors == _TRUE_){
            index_md = ppt->index_md_tensors;
            k = ppt->k[index_md][ppt->index_k_output_values[index_md*ppt->k_output_values_num+index_ikout]];
            sprintf(file_name,"%s%s%d%s",pop->root,"perturbations_k",index_ikout,"_t.dat");
            class_open(out, file_name, "w", ppt->error_message);
            fprintf(out,"#tensor perturbations for mode k = %.*e Mpc^(-1)\n",_OUTPUTPRECISION_,k);
            output_print_data(out,
                              ppt->tensor_titles,
                              ppt->tensor_perturbations_data[index_ikout],
                              ppt->size_tensor_perturbation_data[index_ikout]);
            
            fclose(out);
        }
        
        
    }
    return _SUCCESS_;
    
}

int output_primordial(
                      struct perturbations * ppt,
                      struct primordial * ppm,
                      struct output * pop
                      ) {
    FileName file_name;
    FILE * out;
    char titles[_MAXTITLESTRINGLENGTH_]={0};
    double * data;
    int size_data, number_of_titles;
    
    sprintf(file_name,"%s%s",pop->root,"primordial_Pk.dat");
    
    class_call(primordial_output_titles(ppt,ppm,titles),
               ppm->error_message,
               pop->error_message);
    number_of_titles = get_number_of_titles(titles);
    size_data = number_of_titles*ppm->lnk_size;
    class_alloc(data,sizeof(double)*size_data,pop->error_message);
    class_call(primordial_output_data(ppt,
                                      ppm,
                                      number_of_titles,
                                      data),
               ppm->error_message,
               pop->error_message);
<<<<<<< HEAD
    
    class_open(out,file_name,"w",pop->error_message);
    if (pop->write_header == _TRUE_) {
        fprintf(out,"# Dimensionless primordial spectrum, equal to [k^3/2pi^2] P(k) \n");
=======

    if (pop->write_header == _TRUE_){
      fprintf(out_noninjection,"# Table of non-injected energy influencing the photon spectral distortions \n");
>>>>>>> aa92943e
    }
    
    output_print_data(out,
                      titles,
                      data,
                      size_data);
    
    free(data);
    fclose(out);
    
    return _SUCCESS_;
}

int output_heating(struct injection* pin, struct noninjection* pni, struct output * pop) {
    
    /** Local variables*/
    FileName file_name_injection;
    FILE * out_injection;
    FileName file_name_noninjection;
    FILE * out_noninjection;
    
    char titles_injection[_MAXTITLESTRINGLENGTH_]={0};
    
    double * data_injection;
    int size_data_injection;
    int number_of_titles_injection;
    
    char titles_noninjection[_MAXTITLESTRINGLENGTH_]={0};
    
    double * data_noninjection;
    int size_data_noninjection;
    int number_of_titles_noninjection;
    
    if(pop->write_exotic_injection == _TRUE_){
        
        /* File name */
        sprintf(file_name_injection,"%s%s",pop->root,"exotic_injection.dat");
        
        /* Titles */
        class_call(injection_output_titles(pin,titles_injection),
                   pin->error_message,
                   pin->error_message);
        number_of_titles_injection = get_number_of_titles(titles_injection);
        
        /* Data array */
        size_data_injection = number_of_titles_injection*pin->z_size;
        class_alloc(data_injection,
                    sizeof(double)*size_data_injection,
                    pop->error_message);
        class_call(injection_output_data(pin,
                                         number_of_titles_injection,
                                         data_injection),
                   pin->error_message,
                   pop->error_message);
        
        /* File IO */
        class_open(out_injection,
                   file_name_injection,
                   "w",
                   pop->error_message);
        
        if(pop->write_header == _TRUE_){
            fprintf(out_injection,"# Table of energy injection and deposition from exotic processes \n");
            fprintf(out_injection,"# Heat is dE/dt|dep_h\n");
        }
        
        output_print_data(out_injection,
                          titles_injection,
                          data_injection,
                          size_data_injection);
        free(data_injection);
        fclose(out_injection);
        
    }
    
    if(pop->write_noninjection == _TRUE_){
        
        /* File name */
        sprintf(file_name_noninjection,"%s%s",pop->root,"photon_noninjection.dat");
        
        /* Titles */
        class_call(noninjection_output_titles(pni,titles_noninjection),
                   pni->error_message,
                   pni->error_message);
        number_of_titles_noninjection = get_number_of_titles(titles_noninjection);
        
        /* Data array */
        size_data_noninjection = number_of_titles_noninjection*pin->z_size;
        class_alloc(data_noninjection,
                    sizeof(double)*size_data_noninjection,
                    pop->error_message);
        class_call(noninjection_output_data(pni,
                                            number_of_titles_noninjection,
                                            data_noninjection),
                   pni->error_message,
                   pop->error_message);
        
        /* File IO */
        class_open(out_noninjection,
                   file_name_noninjection,
                   "w",
                   pop->error_message);
        
        if(pop->write_header == _TRUE_){
            fprintf(out_noninjection,"# Table of non-injected energy influencing the photon spectral distortions \n");
        }
        
        output_print_data(out_noninjection,
                          titles_noninjection,
                          data_noninjection,
                          size_data_noninjection);
        free(data_noninjection);
        fclose(out_noninjection);
        
    }
    
    return _SUCCESS_;
}

int output_distortions(
                       struct distortions * psd,
                       struct output * pop
                       ) {
<<<<<<< HEAD
    
    /** Local variables*/
    FileName file_name_heat, file_name_distortion;
    FILE * out_heat, * out_distortion;
    
    char titles_heat[_MAXTITLESTRINGLENGTH_]={0};
    char titles_distortion[_MAXTITLESTRINGLENGTH_]={0};
    
    double * data_heat, * data_distortion;
    int size_data_heat, size_data_distortion;
    int number_of_titles_heat, number_of_titles_distortion;
    
    if(pop->write_distortions==_TRUE_ && psd->has_distortions == _TRUE_){
        
        /* File name */
        sprintf(file_name_heat,"%s%s",pop->root,"sd_heating.dat");
        
        /* Titles */
        class_call(distortions_output_heat_titles(psd,titles_heat),
                   psd->error_message,
                   pop->error_message);
        number_of_titles_heat = get_number_of_titles(titles_heat);
        
        /* Data array */
        size_data_heat = number_of_titles_heat*psd->z_size;
        class_alloc(data_heat,
                    sizeof(double)*size_data_heat,
                    pop->error_message);
        class_call(distortions_output_heat_data(psd,
                                                number_of_titles_heat,
                                                data_heat),
                   psd->error_message,
                   pop->error_message);
        
        /* File IO */
        class_open(out_heat,
                   file_name_heat,
                   "w",
                   pop->error_message);
        
        if(pop->write_header == _TRUE_){
            fprintf(out_heat,"# Heat is d(Q/rho)/dz\n");
            fprintf(out_heat,"# LHeat is d(Q/rho)/dlnz\n");
            fprintf(out_heat,"#\n");
        }
        
        output_print_data(out_heat,
                          titles_heat,
                          data_heat,
                          size_data_heat);
        free(data_heat);
        fclose(out_heat);
        
        /* File name */
        sprintf(file_name_distortion,"%s%s",pop->root,"sd_distortions.dat");
        
        /* Titles */
        class_call(distortions_output_sd_titles(psd,titles_distortion),
                   psd->error_message,
                   pop->error_message);
        number_of_titles_distortion = get_number_of_titles(titles_distortion);
        
        /* Data array */
        size_data_distortion = number_of_titles_distortion*psd->x_size;
        class_alloc(data_distortion,
                    sizeof(double)*size_data_distortion,
                    pop->error_message);
        class_call(distortions_output_sd_data(psd,
                                              number_of_titles_distortion,
                                              data_distortion),
                   psd->error_message,
                   pop->error_message);
        
        /* File IO */
        class_open(out_distortion,
                   file_name_distortion,
                   "w",
                   pop->error_message);
        
        if(pop->write_header == _TRUE_){
            fprintf(out_distortion,"# SD_tot is the amplitude of the overall spectral distortion (SD)\n");
            fprintf(out_distortion,"# The SD[i] are the amplitudes of the individual SDs\n");
            fprintf(out_distortion,"# The SDs are given in units [10^-26 W m^-2 Hz^-1 sr^-1] \n");
            fprintf(out_distortion,"#\n");
        }
        
        output_print_data(out_distortion,
                          titles_distortion,
                          data_distortion,
                          size_data_distortion);
        free(data_distortion);
        fclose(out_distortion);
=======

  /** Local variables*/
  FileName file_name_heat, file_name_distortion;
  FILE * out_heat, * out_distortion;

  char titles_heat[_MAXTITLESTRINGLENGTH_]={0};
  char titles_distortion[_MAXTITLESTRINGLENGTH_]={0};

  double * data_heat, * data_distortion;
  int size_data_heat, size_data_distortion;
  int number_of_titles_heat, number_of_titles_distortion;

  if (pop->write_distortions==_TRUE_ && psd->has_distortions == _TRUE_){

    /* File name */
    sprintf(file_name_heat,"%s%s",pop->root,"sd_heating.dat");

    /* Titles */
    class_call(distortions_output_heat_titles(psd,titles_heat),
               psd->error_message,
               pop->error_message);
    number_of_titles_heat = get_number_of_titles(titles_heat);

    /* Data array */
    size_data_heat = number_of_titles_heat*psd->z_size;
    class_alloc(data_heat,
                sizeof(double)*size_data_heat,
                pop->error_message);
    class_call(distortions_output_heat_data(psd,
                                            number_of_titles_heat,
                                            data_heat),
               psd->error_message,
               pop->error_message);

    /* File IO */
    class_open(out_heat,
               file_name_heat,
               "w",
               pop->error_message);

    if (pop->write_header == _TRUE_){
      fprintf(out_heat,"# Heat is d(Q/rho)/dz\n");
      fprintf(out_heat,"# LHeat is d(Q/rho)/dlnz\n");
      fprintf(out_heat,"#\n");
    }

    output_print_data(out_heat,
                      titles_heat,
                      data_heat,
                      size_data_heat);
    free(data_heat);
    fclose(out_heat);

    /* File name */
    sprintf(file_name_distortion,"%s%s",pop->root,"sd_distortions.dat");

    /* Titles */
    class_call(distortions_output_sd_titles(psd,titles_distortion),
               psd->error_message,
               pop->error_message);
    number_of_titles_distortion = get_number_of_titles(titles_distortion);

    /* Data array */
    size_data_distortion = number_of_titles_distortion*psd->x_size;
    class_alloc(data_distortion,
                sizeof(double)*size_data_distortion,
                pop->error_message);
    class_call(distortions_output_sd_data(psd,
                                          number_of_titles_distortion,
                                          data_distortion),
               psd->error_message,
               pop->error_message);

    /* File IO */
    class_open(out_distortion,
               file_name_distortion,
               "w",
               pop->error_message);

    if (pop->write_header == _TRUE_){
      fprintf(out_distortion,"# SD_tot is the amplitude of the overall spectral distortion (SD)\n");
      fprintf(out_distortion,"# The SD[i] are the amplitudes of the individual SDs\n");
      fprintf(out_distortion,"# The SDs are given in units [10^-26 W m^-2 Hz^-1 sr^-1] \n");
      fprintf(out_distortion,"#\n");
>>>>>>> aa92943e
    }
    
    return _SUCCESS_;
}


int output_print_data(FILE *out,
                      char titles[_MAXTITLESTRINGLENGTH_],
                      double *dataptr,
                      int size_dataptr){
    int colnum=1, number_of_titles;
    int index_title, index_tau;
    char thetitle[_MAXTITLESTRINGLENGTH_];
    char *pch;
    
    /** Summary*/
    
    /** - First we print the titles */
    fprintf(out,"#");
    
    strcpy(thetitle,titles);
    pch = strtok(thetitle,_DELIMITER_);
    while (pch != NULL){
        class_fprintf_columntitle(out, pch, _TRUE_, colnum);
        pch = strtok(NULL,_DELIMITER_);
    }
    fprintf(out,"\n");
    
    /** - Then we print the data */
    number_of_titles = colnum-1;
    if (number_of_titles>0){
        for (index_tau=0; index_tau<size_dataptr/number_of_titles; index_tau++){
            fprintf(out," ");
            for (index_title=0; index_title<number_of_titles; index_title++){
                class_fprintf_double(out, dataptr[index_tau*number_of_titles+index_title], _TRUE_);
            }
            fprintf(out,"\n");
        }
    }
    return _SUCCESS_;
}


/**
 * This routine opens one file where some \f$ C_l\f$'s will be written, and writes
 * a heading with some general information concerning its content.
 *
 * @param phr        Input: pointer to harmonic structure
 * @param pop        Input: pointer to output structure
 * @param clfile     Output: returned pointer to file pointer
 * @param filename   Input: name of the file
 * @param first_line Input: text describing the content (mode, initial condition..)
 * @param lmax       Input: last multipole in the file (the first one is assumed to be 2)
 * @return the error status
 */

int output_open_cl_file(
                        struct harmonic * phr,
                        struct output * pop,
                        FILE * * clfile,
                        FileName filename,
                        char * first_line,
                        int lmax
                        ) {
    /** Summary */
    
    int index_d1,index_d2;
    int colnum = 1;
    char tmp[60]; //A fixed number here is ok, since it should just correspond to the largest string which is printed to tmp.
    
    class_open(*clfile,filename,"w",pop->error_message);
    
    if (pop->write_header == _TRUE_) {
        
        /** - First we deal with the entries that are dependent of format type */
        
        if (pop->output_format == class_format) {
            fprintf(*clfile,"# dimensionless %s\n",first_line);
        }
        if (pop->output_format == camb_format) {
            fprintf(*clfile,"# %s (units: [microK]^2)\n",first_line);
        }
        
        fprintf(*clfile,"# for l=2 to %d, i.e. number of multipoles equal to %d\n",lmax,lmax-1);
        fprintf(*clfile,"#\n");
        
        if (pop->output_format == class_format) {
            fprintf(*clfile,"# -> if you prefer output in CAMB/HealPix/LensPix units/order, set 'format' to 'camb' in input file\n");
        }
        
        fprintf(*clfile,"# -> if you don't want to see such a header, set 'headers' to 'no' in input file\n");
        
        if (phr->has_pp == _TRUE_) {
            if (pop->output_format == class_format) {
                fprintf(*clfile,"# -> for CMB lensing (phi), these are C_l^phi-phi for the lensing potential.\n");
            }
            if (pop->output_format == camb_format) {
                fprintf(*clfile,"# -> for CMB lensing (d), these are C_l^dd for the deflection field.\n");
            }
        }
        
        if (phr->has_ll == _TRUE_) {
            fprintf(*clfile,"# -> for galaxy lensing (lens[i]), these are C_l^phi-phi for the lensing potential.\n");
        }
        
        if (phr->has_pp == _TRUE_ || phr->has_ll == _TRUE_) {
            fprintf(*clfile,"#    Remember the conversion factors:\n");
            fprintf(*clfile,"#    C_l^dd (deflection) = l(l+1) C_l^phi-phi\n");
            fprintf(*clfile,"#    C_l^gg (shear/convergence) = 1/4 (l(l+1))^2 C_l^phi-phi\n");
        }
        
        fprintf(*clfile,"#\n");
        
        if (0==1){
            fprintf(*clfile,"#");
            class_fprintf_columntitle(*clfile,"l",_TRUE_,colnum);
        }
        else{
            fprintf(*clfile,"# 1:l ");
            colnum++;
        }
        if (pop->output_format == class_format) {
            class_fprintf_columntitle(*clfile,"TT",phr->has_tt,colnum);
            class_fprintf_columntitle(*clfile,"EE",phr->has_ee,colnum);
            class_fprintf_columntitle(*clfile,"TE",phr->has_te,colnum);
            class_fprintf_columntitle(*clfile,"BB",phr->has_bb,colnum);
            class_fprintf_columntitle(*clfile,"phiphi",phr->has_pp,colnum);
            class_fprintf_columntitle(*clfile,"TPhi",phr->has_tp,colnum);
            class_fprintf_columntitle(*clfile,"Ephi",phr->has_ep,colnum);
        }
        else if (pop->output_format == camb_format) {
            class_fprintf_columntitle(*clfile,"TT",phr->has_tt,colnum);
            class_fprintf_columntitle(*clfile,"EE",phr->has_ee,colnum);
            class_fprintf_columntitle(*clfile,"BB",phr->has_bb,colnum);
            class_fprintf_columntitle(*clfile,"TE",phr->has_te,colnum);
            class_fprintf_columntitle(*clfile,"dd",phr->has_pp,colnum);
            class_fprintf_columntitle(*clfile,"dT",phr->has_tp,colnum);
            class_fprintf_columntitle(*clfile,"dE",phr->has_ep,colnum);
        }
        
        /** - Next deal with entries that are independent of format type */
        
        if (phr->has_dd == _TRUE_){
            for (index_d1=0; index_d1<phr->d_size; index_d1++){
                for (index_d2=index_d1; index_d2<=MIN(index_d1+phr->non_diag,phr->d_size-1); index_d2++){
                    sprintf(tmp,"dens[%d]-dens[%d]",index_d1+1,index_d2+1);
                    class_fprintf_columntitle(*clfile,tmp,_TRUE_,colnum);
                }
            }
        }
        if (phr->has_td == _TRUE_){
            for (index_d1=0; index_d1<phr->d_size; index_d1++){
                sprintf(tmp,"T-dens[%d]",index_d1+1);
                class_fprintf_columntitle(*clfile,tmp,_TRUE_,colnum);
            }
        }
        if (phr->has_pd == _TRUE_){
            for (index_d1=0; index_d1<phr->d_size; index_d1++){
                sprintf(tmp,"phi-dens[%d]",index_d1+1);
                class_fprintf_columntitle(*clfile,tmp,_TRUE_,colnum);
            }
        }
        if (phr->has_ll == _TRUE_){
            for (index_d1=0; index_d1<phr->d_size; index_d1++){
                for (index_d2=index_d1; index_d2<=MIN(index_d1+phr->non_diag,phr->d_size-1); index_d2++){
                    sprintf(tmp,"lens[%d]-lens[%d]",index_d1+1,index_d2+1);
                    class_fprintf_columntitle(*clfile,tmp,_TRUE_,colnum);
                }
            }
        }
        if (phr->has_tl == _TRUE_){
            for (index_d1=0; index_d1<phr->d_size; index_d1++){
                sprintf(tmp,"T-lens[%d]",index_d1+1);
                class_fprintf_columntitle(*clfile,tmp,_TRUE_,colnum);
            }
        }
        if (phr->has_dl == _TRUE_){
            for (index_d1=0; index_d1<phr->d_size; index_d1++){
                for (index_d2=MAX(index_d1-phr->non_diag,0); index_d2<=MIN(index_d1+phr->non_diag,phr->d_size-1); index_d2++) {
                    sprintf(tmp,"dens[%d]-lens[%d]",index_d1+1,index_d2+1);
                    class_fprintf_columntitle(*clfile,tmp,_TRUE_,colnum);
                }
            }
        }
        fprintf(*clfile,"\n");
    }
    
    return _SUCCESS_;
    
}


int output_open_nl_lens_file(
                             struct harmonic * phr,
                             struct output * pop,
                             struct lensing * ple,
                             FILE * * clfile,
                             FileName filename,
                             char * first_line,
                             int lmax
                             ) {
    /** Summary */
    int index_d1,index_d2;
    int colnum = 1;
    char tmp[60]; //A fixed number here is ok, since it should just correspond to the largest string which is printed to tmp.
    
    class_open(*clfile,filename,"w",pop->error_message);
    
    if (pop->write_header == _TRUE_) {
        
        fprintf(*clfile,"# %s\n",first_line);
        
        /** - First we deal with the entries that are dependent of format type */
        
        fprintf(*clfile,"# for l=2 to %d, i.e. number of multipoles equal to %d\n",lmax,lmax-1);
        fprintf(*clfile,"#\n");
        
        fprintf(*clfile,"# -> if you don't want to see such a header, set 'headers' to 'no' in input file\n");
        
        fprintf(*clfile,"#\n");
        
        if (0==1){
            fprintf(*clfile,"#");
            class_fprintf_columntitle(*clfile,"l",_TRUE_,colnum);
        }
        else{
            fprintf(*clfile,"# 1:l ");
            colnum++;
        }
        if (ple->has_nl_all == _TRUE_) {
            class_fprintf_columntitle(*clfile,"MV (ALL)",phr->has_tt,colnum);
            class_fprintf_columntitle(*clfile,"TT-TT",phr->has_tt,colnum);
            class_fprintf_columntitle(*clfile,"TE-TE",phr->has_ee,colnum);
            class_fprintf_columntitle(*clfile,"EE-EE",phr->has_bb,colnum);
            class_fprintf_columntitle(*clfile,"BB-BB",phr->has_te,colnum);
            class_fprintf_columntitle(*clfile,"EB-EB",phr->has_pp,colnum);
            class_fprintf_columntitle(*clfile,"TB-TB",phr->has_tp,colnum);
            class_fprintf_columntitle(*clfile,"TT-TE",phr->has_ep,colnum);
            class_fprintf_columntitle(*clfile,"TT-EE",phr->has_ep,colnum);
            class_fprintf_columntitle(*clfile,"TE-EE",phr->has_ep,colnum);
            class_fprintf_columntitle(*clfile,"TB-EB",phr->has_ep,colnum);
        }
        else if (ple->has_nl_diag == _TRUE_) {
            class_fprintf_columntitle(*clfile,"MV (DIAG)",phr->has_tt,colnum);
            class_fprintf_columntitle(*clfile,"TT-TT",phr->has_tt,colnum);
            class_fprintf_columntitle(*clfile,"TE-TE",phr->has_ee,colnum);
            class_fprintf_columntitle(*clfile,"EE-EE",phr->has_bb,colnum);
            class_fprintf_columntitle(*clfile,"BB-BB",phr->has_te,colnum);
            class_fprintf_columntitle(*clfile,"EB-EB",phr->has_pp,colnum);
            class_fprintf_columntitle(*clfile,"TB-TB",phr->has_tp,colnum);
        }
        else if (ple->has_nl_eb == _TRUE_) {
            class_fprintf_columntitle(*clfile,"MV (EB)",phr->has_tt,colnum);
            class_fprintf_columntitle(*clfile,"EB-EB",phr->has_pp,colnum);
        }
        
        fprintf(*clfile,"\n");
    }
    
    return _SUCCESS_;
    
}

/**
 * This routine write one line with l and all \f$ C_l\f$'s for all types (TT, TE...)
 *
 * @param pba        Input: pointer to background structure (needed for \f$ T_{cmb}\f$)
 * @param phr        Input: pointer to harmonic structure
 * @param pop        Input: pointer to output structure
 * @param clfile  Input: file pointer
 * @param l       Input: multipole
 * @param cl      Input: \f$ C_l\f$'s for all types
 * @param ct_size Input: number of types
 * @return the error status
 */

int output_one_line_of_cl(
                          struct background * pba,
                          struct harmonic * phr,
                          struct output * pop,
                          FILE * clfile,
                          double l,
                          double * cl, /* array with argument cl[index_ct] */
                          int ct_size
                          ) {
    int index_ct, index_ct_rest;
    double factor;
    
    factor = l*(l+1)/2./_PI_;
    
    fprintf(clfile," ");
    
    if (0==1){
        class_fprintf_int(clfile, (int)l, _TRUE_);
    }
    else{
        fprintf(clfile,"%4d ",(int)l);
    }
    
    if (pop->output_format == class_format) {
        
        for (index_ct=0; index_ct < ct_size; index_ct++) {
            class_fprintf_double(clfile, factor*cl[index_ct], _TRUE_);
        }
        fprintf(clfile,"\n");
    }
    
    if (pop->output_format == camb_format) {
        class_fprintf_double(clfile, factor*pow(pba->T_cmb*1.e6,2)*cl[phr->index_ct_tt], phr->has_tt);
        class_fprintf_double(clfile, factor*pow(pba->T_cmb*1.e6,2)*cl[phr->index_ct_ee], phr->has_ee);
        class_fprintf_double(clfile, factor*pow(pba->T_cmb*1.e6,2)*cl[phr->index_ct_bb], phr->has_bb);
        class_fprintf_double(clfile, factor*pow(pba->T_cmb*1.e6,2)*cl[phr->index_ct_te], phr->has_te);
        class_fprintf_double(clfile, l*(l+1)*factor*cl[phr->index_ct_pp], phr->has_pp);
        class_fprintf_double(clfile, sqrt(l*(l+1))*factor*pba->T_cmb*1.e6*cl[phr->index_ct_tp], phr->has_tp);
        class_fprintf_double(clfile, sqrt(l*(l+1))*factor*pba->T_cmb*1.e6*cl[phr->index_ct_ep], phr->has_ep);
        index_ct_rest = 0;
        if (phr->has_tt == _TRUE_)
            index_ct_rest++;
        if (phr->has_ee == _TRUE_)
            index_ct_rest++;
        if (phr->has_bb == _TRUE_)
            index_ct_rest++;
        if (phr->has_te == _TRUE_)
            index_ct_rest++;
        if (phr->has_pp == _TRUE_)
            index_ct_rest++;
        if (phr->has_tp == _TRUE_)
            index_ct_rest++;
        if (phr->has_ep == _TRUE_)
            index_ct_rest++;
        /* Now print the remaining (if any) entries:*/
        for (index_ct=index_ct_rest; index_ct < ct_size; index_ct++) {
            class_fprintf_double(clfile, factor*cl[index_ct], _TRUE_);
        }
        
        fprintf(clfile,"\n");
        
    }
    return _SUCCESS_;
    
}


/** DLM
 * This routine write one line with l and all \f$ N_l\f$'s (lensing reconstruction noise spectra) for all types (TT, TE...)
 *
 * @param pba        Input: pointer to background structure (needed for \f$ T_{cmb}\f$)
 * @param phr        Input: pointer to harmonic structure
 * @param pop        Input: pointer to output structure
 * @param nlfile  Input: file pointer
 * @param l       Input: multipole
 * @param nl      Input: \f$ N_l\f$'s for all types
 * @param nlt_size Input: number of types
 * @return the error status
 */

int output_one_line_of_nl(/* NOISE FILE */
                          struct background * pba,
                          struct harmonic * phr,
                          struct output * pop,
                          FILE * clfile,
                          double l,
                          double * nl, /* array with argument cl[index_ct] */
                          int nlt_size
                          ) {
    int index_ct, index_ct_rest;
    double factor;
    
    factor = l*(l+1)/2./_PI_;
    
    fprintf(clfile," ");
    
    if (0==1){
        class_fprintf_int(clfile, (int)l, _TRUE_);
    }
    else{
        fprintf(clfile,"%4d ",(int)l);
    }
    
    for (index_ct=0; index_ct < nlt_size; index_ct++) {
        class_fprintf_double(clfile, factor*nl[index_ct], _TRUE_);
    }
    fprintf(clfile,"\n");
    
    return _SUCCESS_;
    
}

/**
 * This routine opens one file where some P(k)'s will be written, and writes
 * a heading with some general information concerning its content.
 *
 * @param pba        Input: pointer to background structure (needed for h)
 * @param pfo        Input: pointer to fourier structure
 * @param pop        Input: pointer to output structure
 * @param pkfile     Output: returned pointer to file pointer
 * @param filename   Input: name of the file
 * @param first_line Input: text describing the content (initial conditions, ...)
 * @param z          Input: redshift of the output
 * @return the error status
 */

int output_open_pk_file(
                        struct background * pba,
                        struct fourier * pfo,
                        struct output * pop,
                        FILE * * pkfile,
                        FileName filename,
                        char * first_line,
                        double z
                        ) {
    
    int colnum = 1;
    class_open(*pkfile,filename,"w",pop->error_message);
    
    if (pop->write_header == _TRUE_) {
        fprintf(*pkfile,"# Matter power spectrum P(k) %sat redshift z=%g\n",first_line,z);
        fprintf(*pkfile,"# for k=%g to %g h/Mpc,\n",
                exp(pfo->ln_k[0])/pba->h,
                exp(pfo->ln_k[pfo->k_size-1])/pba->h);
        fprintf(*pkfile,"# number of wavenumbers equal to %d\n",pfo->k_size);
        
        fprintf(*pkfile,"#");
        class_fprintf_columntitle(*pkfile,"k (h/Mpc)",_TRUE_,colnum);
        class_fprintf_columntitle(*pkfile,"P (Mpc/h)^3",_TRUE_,colnum);
        
        fprintf(*pkfile,"\n");
    }
    
    return _SUCCESS_;
}


/**  DLM
 * This routine opens one file where temperature and polarization noise will be written, and writes
 * a heading with some general information concerning its content.
 *
 * @param ple        Lensing: getting the maximum multipole number
 * @param filename   Input: name of the file
 * @param first_line Input: text describing the content (initial conditions, ...)
 * @return the error status
 */

int output_open_nl_tp_file(
                           struct output * pop,
                           struct lensing * ple,
                           FILE * * pkfile,
                           FileName filename,
                           char * first_line
                           ) {
    
    int colnum = 1;
    class_open(*pkfile,filename,"w",pop->error_message);
    
    if (pop->write_header == _TRUE_) {
        fprintf(*pkfile,"# Intensity and polariztion noise spectra, %s\n",first_line);
        fprintf(*pkfile,"# for l=2 to %d,\n",
                ple->l_lensed_max);
        fprintf(*pkfile,"#");
        class_fprintf_columntitle(*pkfile,"l ",_TRUE_,colnum);
        class_fprintf_columntitle(*pkfile,"Nl (temp)",_TRUE_,colnum);
        class_fprintf_columntitle(*pkfile,"Nl (pol)",_TRUE_,colnum);
        fprintf(*pkfile,"\n");
    }
    
    return _SUCCESS_;
}

int output_open_cl_derv_file(
                             struct output * pop,
                             struct lensing * ple,
                             FILE * * pkfile,
                             FileName filename,
                             char * first_line
                             ) {
    
    int colnum = 1;
    class_open(*pkfile,filename,"w",pop->error_message);
    
    if (pop->write_header == _TRUE_) {
        fprintf(*pkfile,"# %s\n",first_line);
        fprintf(*pkfile,"# for l=2 to %d, printing if Mod[l,%d]==0. \n",ple->l_delensed_max,ple->derv_binedges);
    }
    
    return _SUCCESS_;
}



/**
 * This routine writes one line with k and P(k)
 *
 * @param pkfile  Input: file pointer
 * @param one_k   Input: wavenumber
 * @param one_pk  Input: matter power spectrum
 * @return the error status
 */

int output_one_line_of_pk(
                          FILE * pkfile,
                          double one_k,
                          double one_pk
                          ) {
    
    fprintf(pkfile," ");
    class_fprintf_double(pkfile,one_k,_TRUE_);
    class_fprintf_double(pkfile,one_pk,_TRUE_);
    fprintf(pkfile,"\n");
    
    return _SUCCESS_;
    
}

/** DLM
 * This routine writes one line with l, temp-noise and pol-noise.
 *
 * @param nlfile  Input: file pointer
 * @param one_l   Input: multipole
 * @param one_nl  Input: temperature and polarization noise
 * @return the error status
 */

int output_one_line_of_nl_tp(
                             struct output * pop,
                             FILE * noisefile,
                             double one_l,
                             double one_nt,
                             double one_np
                             ) {
    
    fprintf(noisefile," ");
    class_fprintf_double(noisefile,one_l,_TRUE_);
    class_fprintf_double(noisefile,one_nt,_TRUE_);
    class_fprintf_double(noisefile,one_np,_TRUE_);
    fprintf(noisefile,"\n");
    
    return _SUCCESS_;
    
}

/** DLM
 * This routine write one line with l and all \f$ dC_l/dC_dd\f$'s partial derivative of the spectra w.r.t. lensing spectrum
 *
 * @param pop        Input: pointer to output structure
 * @param nlfile  Input: file pointer
 * @param l       Input: multipole
 * @return the error status
 */

int output_one_line_of_cl_derv(
                               struct output * pop,
                               struct lensing * ple,
                               FILE * clfile,
                               double cl_derv,
                               int lcurr,
                               int lsize) {
    
    fprintf(clfile," ");
    
    class_fprintf_double(clfile, cl_derv, _TRUE_);
    
    if(lcurr > lsize - ple->derv_binedges || lcurr == lsize)fprintf(clfile,"\n");
    
    return _SUCCESS_;
    
}<|MERGE_RESOLUTION|>--- conflicted
+++ resolved
@@ -1980,18 +1980,7 @@
                       struct background * pba,
                       struct output * pop
                       ) {
-<<<<<<< HEAD
-    
-    FILE * backfile;
-    FileName file_name;
-    
-    char titles[_MAXTITLESTRINGLENGTH_]={0};
-    double * data;
-    int size_data, number_of_titles;
-    
-    class_call(background_output_titles(pba,titles),
-               pba->error_message,
-=======
+
 
   FILE * backfile;
   FileName file_name;
@@ -2246,7 +2235,6 @@
                                      number_of_titles_injection,
                                      data_injection),
                pin->error_message,
->>>>>>> aa92943e
                pop->error_message);
     number_of_titles = get_number_of_titles(titles);
     size_data = number_of_titles*pba->bt_size;
@@ -2256,27 +2244,10 @@
                                       data),
                pba->error_message,
                pop->error_message);
-<<<<<<< HEAD
-    
-    sprintf(file_name,"%s%s",pop->root,"background.dat");
-    class_open(backfile,file_name,"w",pop->error_message);
-    
-    if (pop->write_header == _TRUE_) {
-        fprintf(backfile,"# Table of selected background quantities\n");
-        fprintf(backfile,"# All densities are multiplied by (8piG/3) (below, shortcut notation (.) for this factor) \n");
-        fprintf(backfile,"# Densities are in units [Mpc^-2] while all distances are in [Mpc]. \n");
-        if (pba->has_scf == _TRUE_){
-            fprintf(backfile,"# The units of phi, tau in the derivatives and the potential V are the following:\n");
-            fprintf(backfile,"# --> phi is given in units of the reduced Planck mass m_Pl = (8 pi G)^(-1/2)\n");
-            fprintf(backfile,"# --> tau in the derivative of V(phi) is given in units of Mpc.\n");
-            fprintf(backfile,"# --> the potential V(phi) is given in units of m_Pl^2/Mpc^2.\n");
-        }
-=======
 
     if (pop->write_header == _TRUE_){
       fprintf(out_injection,"# Table of energy injection and deposition from exotic processes \n");
       fprintf(out_injection,"# Heat is dE/dt|dep_h\n");
->>>>>>> aa92943e
     }
     
     output_print_data(backfile,
@@ -2291,83 +2262,7 @@
     
 }
 
-<<<<<<< HEAD
-int output_thermodynamics(
-                          struct background * pba,
-                          struct thermodynamics * pth,
-                          struct output * pop
-                          ) {
-    
-    FileName file_name;
-    FILE * thermofile;
-    char titles[_MAXTITLESTRINGLENGTH_]={0};
-    double * data;
-    int size_data, number_of_titles;
-    
-    class_call(thermodynamics_output_titles(pba,pth,titles),
-               pth->error_message,
-               pop->error_message);
-    number_of_titles = get_number_of_titles(titles);
-    size_data = number_of_titles*pth->tt_size;
-    class_alloc(data,sizeof(double)*size_data,pop->error_message);
-    class_call(thermodynamics_output_data(pba,
-                                          pth,
-                                          number_of_titles,
-                                          data),
-               pth->error_message,
-               pop->error_message);
-    
-    sprintf(file_name,"%s%s",pop->root,"thermodynamics.dat");
-    class_open(thermofile,file_name,"w",pop->error_message);
-    
-    if (pop->write_header == _TRUE_) {
-        fprintf(thermofile,"# Table of selected thermodynamics quantities\n");
-        fprintf(thermofile,"# The following notation is used in column titles:\n");
-        fprintf(thermofile,"#         x_e = electron ionization fraction\n");
-        fprintf(thermofile,"#      -kappa = optical depth\n");
-        fprintf(thermofile,"#      kappa' = Thomson scattering rate, prime denotes conformal time derivatives\n");
-        fprintf(thermofile,"#           g = kappa' e^-kappa = visibility function \n");
-        fprintf(thermofile,"#          Tb = baryon temperature \n");
-        fprintf(thermofile,"#         w_b = baryon equation of state parameter \n");
-        fprintf(thermofile,"#       c_b^2 = baryon sound speed squared \n");
-        fprintf(thermofile,"#       tau_d = baryon drag optical depth \n");
-        if (pth->compute_damping_scale == _TRUE_)
-            fprintf(thermofile,"#         r_d = approximate comoving value of photon damping scale \n");
-        if(pba->has_idm_dr == _TRUE_) {
-            fprintf(thermofile,"#  dmu_idm_dr = scattering rate of idr with idm_dr (i.e. idr opacity to idm_dr scattering) (units 1/Mpc)\n");
-            fprintf(thermofile,"# ddmu_idm_dr = derivative of this rate\n");
-            fprintf(thermofile,"#  tau_idm_dr = optical depth of idm_dr (due to interactions with idr) \n");
-            fprintf(thermofile,"#     tau_idr = optical depth of idr (due to self-interactions) \n");
-            fprintf(thermofile,"#    g_idm_dr = visibility function of idm_idr \n");
-            fprintf(thermofile,"#  c_idm_dr^2 = interacting dark matter squared sound speed \n");
-            fprintf(thermofile,"#    T_idm_dr = temperature of DM interacting with DR \n");
-            fprintf(thermofile,"#     dmu_idr = idr self-interaction rate \n");
-        }
-    }
-    
-    output_print_data(thermofile,
-                      titles,
-                      data,
-                      size_data);
-    
-    free(data);
-    fclose(thermofile);
-    
-    return _SUCCESS_;
-    
-}
-=======
-    output_print_data(out_injection,
-                      titles_injection,
-                      data_injection,
-                      size_data_injection);
-    free(data_injection);
-    fclose(out_injection);
-
-  }
-
-  if (pop->write_noninjection == _TRUE_){
->>>>>>> aa92943e
+
 
 
 int output_perturbations(
@@ -2454,16 +2349,9 @@
                                       data),
                ppm->error_message,
                pop->error_message);
-<<<<<<< HEAD
-    
-    class_open(out,file_name,"w",pop->error_message);
-    if (pop->write_header == _TRUE_) {
-        fprintf(out,"# Dimensionless primordial spectrum, equal to [k^3/2pi^2] P(k) \n");
-=======
 
     if (pop->write_header == _TRUE_){
       fprintf(out_noninjection,"# Table of non-injected energy influencing the photon spectral distortions \n");
->>>>>>> aa92943e
     }
     
     output_print_data(out,
@@ -2587,100 +2475,6 @@
                        struct distortions * psd,
                        struct output * pop
                        ) {
-<<<<<<< HEAD
-    
-    /** Local variables*/
-    FileName file_name_heat, file_name_distortion;
-    FILE * out_heat, * out_distortion;
-    
-    char titles_heat[_MAXTITLESTRINGLENGTH_]={0};
-    char titles_distortion[_MAXTITLESTRINGLENGTH_]={0};
-    
-    double * data_heat, * data_distortion;
-    int size_data_heat, size_data_distortion;
-    int number_of_titles_heat, number_of_titles_distortion;
-    
-    if(pop->write_distortions==_TRUE_ && psd->has_distortions == _TRUE_){
-        
-        /* File name */
-        sprintf(file_name_heat,"%s%s",pop->root,"sd_heating.dat");
-        
-        /* Titles */
-        class_call(distortions_output_heat_titles(psd,titles_heat),
-                   psd->error_message,
-                   pop->error_message);
-        number_of_titles_heat = get_number_of_titles(titles_heat);
-        
-        /* Data array */
-        size_data_heat = number_of_titles_heat*psd->z_size;
-        class_alloc(data_heat,
-                    sizeof(double)*size_data_heat,
-                    pop->error_message);
-        class_call(distortions_output_heat_data(psd,
-                                                number_of_titles_heat,
-                                                data_heat),
-                   psd->error_message,
-                   pop->error_message);
-        
-        /* File IO */
-        class_open(out_heat,
-                   file_name_heat,
-                   "w",
-                   pop->error_message);
-        
-        if(pop->write_header == _TRUE_){
-            fprintf(out_heat,"# Heat is d(Q/rho)/dz\n");
-            fprintf(out_heat,"# LHeat is d(Q/rho)/dlnz\n");
-            fprintf(out_heat,"#\n");
-        }
-        
-        output_print_data(out_heat,
-                          titles_heat,
-                          data_heat,
-                          size_data_heat);
-        free(data_heat);
-        fclose(out_heat);
-        
-        /* File name */
-        sprintf(file_name_distortion,"%s%s",pop->root,"sd_distortions.dat");
-        
-        /* Titles */
-        class_call(distortions_output_sd_titles(psd,titles_distortion),
-                   psd->error_message,
-                   pop->error_message);
-        number_of_titles_distortion = get_number_of_titles(titles_distortion);
-        
-        /* Data array */
-        size_data_distortion = number_of_titles_distortion*psd->x_size;
-        class_alloc(data_distortion,
-                    sizeof(double)*size_data_distortion,
-                    pop->error_message);
-        class_call(distortions_output_sd_data(psd,
-                                              number_of_titles_distortion,
-                                              data_distortion),
-                   psd->error_message,
-                   pop->error_message);
-        
-        /* File IO */
-        class_open(out_distortion,
-                   file_name_distortion,
-                   "w",
-                   pop->error_message);
-        
-        if(pop->write_header == _TRUE_){
-            fprintf(out_distortion,"# SD_tot is the amplitude of the overall spectral distortion (SD)\n");
-            fprintf(out_distortion,"# The SD[i] are the amplitudes of the individual SDs\n");
-            fprintf(out_distortion,"# The SDs are given in units [10^-26 W m^-2 Hz^-1 sr^-1] \n");
-            fprintf(out_distortion,"#\n");
-        }
-        
-        output_print_data(out_distortion,
-                          titles_distortion,
-                          data_distortion,
-                          size_data_distortion);
-        free(data_distortion);
-        fclose(out_distortion);
-=======
 
   /** Local variables*/
   FileName file_name_heat, file_name_distortion;
@@ -2765,7 +2559,6 @@
       fprintf(out_distortion,"# The SD[i] are the amplitudes of the individual SDs\n");
       fprintf(out_distortion,"# The SDs are given in units [10^-26 W m^-2 Hz^-1 sr^-1] \n");
       fprintf(out_distortion,"#\n");
->>>>>>> aa92943e
     }
     
     return _SUCCESS_;
