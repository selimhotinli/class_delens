--- conflicted
+++ resolved
@@ -38,55 +38,6 @@
                    ple->error_message,
                    pop->error_message);
     }
-<<<<<<< HEAD
-    else {
-        
-        class_alloc(cl_md_ic,
-                    phr->md_size*sizeof(double *),
-                    pop->error_message);
-        
-        class_alloc(cl_md,
-                    phr->md_size*sizeof(double *),
-                    pop->error_message);
-        
-        for (index_md = 0; index_md < phr->md_size; index_md++) {
-            
-            if (phr->md_size > 1)
-                
-                class_alloc(cl_md[index_md],
-                            phr->ct_size*sizeof(double),
-                            ple->error_message);
-            
-            if (phr->ic_size[index_md] > 1)
-                
-                class_alloc(cl_md_ic[index_md],
-                            phr->ic_ic_size[index_md]*phr->ct_size*sizeof(double),
-                            ple->error_message);
-        }
-        
-        class_call(harmonic_cl_at_l(phr,
-                                    (double)l,
-                                    cl,
-                                    cl_md,
-                                    cl_md_ic),
-                   phr->error_message,
-                   pop->error_message);
-        
-        for (index_md = 0; index_md < phr->md_size; index_md++) {
-            
-            if (phr->md_size > 1)
-                free(cl_md[index_md]);
-            
-            if (phr->ic_size[index_md] > 1)
-                free(cl_md_ic[index_md]);
-            
-        }
-        
-        free(cl_md_ic);
-        free(cl_md);
-        
-=======
-
     class_call(harmonic_cl_at_l(phr,
                                 (double)l,
                                 cl,
@@ -103,7 +54,6 @@
       if (phr->ic_size[index_md] > 1)
         free(cl_md_ic[index_md]);
 
->>>>>>> af4e589b
     }
     
     return _SUCCESS_;
@@ -1666,13 +1616,6 @@
             else
                 sprintf(type_suffix,"pk_nl");
         }
-<<<<<<< HEAD
-        if ((pfo->has_pk_cb == _TRUE_) && (index_pk == pfo->index_pk_cb)) {
-            if (pk_output == pk_linear)
-                sprintf(type_suffix,"pk_cb");
-            else
-                sprintf(type_suffix,"pk_cb_nl");
-=======
       }
 
       /** - third, compute P(k) for each k */
@@ -1725,7 +1668,6 @@
           if (pfo->is_non_zero[index_ic1_ic2] == _TRUE_) {
             fclose(out_pk_ic[index_ic1_ic2]);
           }
->>>>>>> af4e589b
         }
         
         /** - loop over z */
@@ -1938,46 +1880,7 @@
               struct perturbations * ppt,
               struct output * pop
               ) {
-<<<<<<< HEAD
-    
-    /** Summary: */
-    
-    /** - define local variables */
-    char titles[_MAXTITLESTRINGLENGTH_]={0};
-    double * data;
-    int size_data, number_of_titles;
-    
-    FILE * tkfile;
-    
-    int index_md;
-    int index_ic;
-    int index_z;
-    
-    double z;
-    
-    FileName file_name;
-    char redshift_suffix[7]; // 7 is enough to write "z%d_" as long as there are at most 10'000 bins
-    char first_line[_LINE_LENGTH_MAX_];
-    char ic_suffix[4];   // 4 is enough to write "ad", "bi", "cdi", "nid", "niv", ...
-    
-    
-    index_md=ppt->index_md_scalars;
-    
-    if (pop->output_format == camb_format) {
-        
-        class_test(pba->N_ncdm>1,
-                   pop->error_message,
-                   "you wish to output the transfer functions in CMBFAST/CAMB format but you have more than one non-cold dark matter (ncdm) species. The two are not compatible (since CMBFAST/CAMB only have one ncdm species): switch to CLASS output format or keep only on ncdm species");
-        
-        class_test(ppt->has_velocity_transfers == _TRUE_,
-                   pop->error_message,
-                   "you wish to output the transfer functions in CMBFAST/CAMB format, but you requested velocity transfer functions. The two are not compatible (since CMBFAST/CAMB do not compute velocity transfer functions): switch to CLASS output format, or ask only for density transfer function");
-    }
-    
-    
-    class_call(perturbations_output_titles(pba,ppt,pop->output_format,titles),
-               pba->error_message,
-=======
+
 
   /** Summary: */
 
@@ -2047,7 +1950,6 @@
                                          data
                                          ),
                ppt->error_message,
->>>>>>> af4e589b
                pop->error_message);
     number_of_titles = get_number_of_titles(titles);
     size_data = number_of_titles*ppt->k_size[index_md];
