"""
.. module:: classy
    :synopsis: Python wrapper around CLASS
.. moduleauthor:: Karim Benabed <benabed@iap.fr>
.. moduleauthor:: Benjamin Audren <benjamin.audren@epfl.ch>
.. moduleauthor:: Julien Lesgourgues <lesgourg@cern.ch>

This module defines a class called Class. It is used with Monte Python to
extract cosmological parameters.

# JL 14.06.2017: TODO: check whether we should free somewhere the allocated fc.filename and titles, data (4 times)

"""
from math import exp,log
import numpy as np
cimport numpy as np
from libc.stdlib cimport *
from libc.stdio cimport *
from libc.string cimport *
import cython
cimport cython

ctypedef np.float_t DTYPE_t
ctypedef np.int_t DTYPE_i

# Import the .pxd containing definitions
from cclassy cimport *

DEF _MAXTITLESTRINGLENGTH_ = 8000

# Implement a specific Exception (this might not be optimally designed, nor
# even acceptable for python standards. It, however, does the job).
# The idea is to raise either an AttributeError if the problem happened while
# reading the parameters (in the normal Class, this would just return a line in
# the unused_parameters file), or a NameError in other cases. This allows
# MontePython to handle things differently.
class CosmoError(Exception):
    def __init__(self, message=""):
        self.message = message.decode() if isinstance(message,bytes) else message

    def __str__(self):
        return '\n\nError in Class: ' + self.message


class CosmoSevereError(CosmoError):
    """
    Raised when Class failed to understand one or more input parameters.

    This case would not raise any problem in Class default behaviour. However,
    for parameter extraction, one has to be sure that all input parameters were
    understood, otherwise the wrong cosmological model would be selected.
    """
    pass


class CosmoComputationError(CosmoError):
    """
    Raised when Class could not compute the cosmology at this point.

    This will be caught by the parameter extraction code to give an extremely
    unlikely value to this point
    """
    pass


cdef class Class:
    """
    Class wrapping, creates the glue between C and python

    The actual Class wrapping, the only class we will call from MontePython
    (indeed the only one we will import, with the command:
    from classy import Class

    """
    # List of used structures, defined in the header file. They have to be
    # "cdefined", because they correspond to C structures
    cdef precision pr
    cdef background ba
    cdef thermo th
    cdef perturbs pt
    cdef primordial pm
    cdef nonlinear nl
    cdef transfers tr
    cdef spectra sp
    cdef output op
    cdef lensing le
    cdef file_content fc

    cpdef int ready # Flag
    cpdef object _pars # Dictionary of the parameters
    cpdef object ncp   # Keeps track of the structures initialized, in view of cleaning.

    # Defining two new properties to recover, respectively, the parameters used
    # or the age (set after computation). Follow this syntax if you want to
    # access other quantities. Alternatively, you can also define a method, and
    # call it (see _T_cmb method, at the very bottom).
    property pars:
        def __get__(self):
            return self._pars
    property state:
        def __get__(self):
            return self.ready
    property Omega_nu:
        def __get__(self):
            return self.ba.Omega0_ncdm_tot
    property nonlinear_method:
        def __get__(self):
            return self.nl.method

    def set_default(self):
        _pars = {
            "output":"tCl mPk",}
        self.set(**_pars)

    def __cinit__(self, default=False):
        cpdef char* dumc
        self.ready = False
        self._pars = {}
        self.fc.size=0
        self.fc.filename = <char*>malloc(sizeof(char)*30)
        assert(self.fc.filename!=NULL)
        dumc = "NOFILE"
        sprintf(self.fc.filename,"%s",dumc)
        self.ncp = set()
        if default: self.set_default()

    # Set up the dictionary
    def set(self,*pars,**kars):
        if len(pars)==1:
            self._pars.update(dict(pars[0]))
        elif len(pars)!=0:
            raise CosmoSevereError("bad call")
        self._pars.update(kars)
        self.ready=False
        return True

    def empty(self):
        self._pars = {}
        self.ready = False

    # Create an equivalent of the parameter file. Non specified values will be
    # taken at their default (in Class)
    def _fillparfile(self):
        cdef char* dumc

        if self.fc.size!=0:
            free(self.fc.name)
            free(self.fc.value)
            free(self.fc.read)
        self.fc.size = len(self._pars)
        self.fc.name = <FileArg*> malloc(sizeof(FileArg)*len(self._pars))
        assert(self.fc.name!=NULL)

        self.fc.value = <FileArg*> malloc(sizeof(FileArg)*len(self._pars))
        assert(self.fc.value!=NULL)

        self.fc.read = <short*> malloc(sizeof(short)*len(self._pars))
        assert(self.fc.read!=NULL)

        # fill parameter file
        i = 0
        for kk in self._pars:

            dumcp = kk.encode()
            dumc = dumcp
            sprintf(self.fc.name[i],"%s",dumc)
            dumcp = str(self._pars[kk]).encode()
            dumc = dumcp
            sprintf(self.fc.value[i],"%s",dumc)
            self.fc.read[i] = _FALSE_
            i+=1

    # Called at the end of a run, to free memory
    def struct_cleanup(self):
        if self.ready == _FALSE_:
             return
        if "lensing" in self.ncp:
            lensing_free(&self.le)
        if "spectra" in self.ncp:
            spectra_free(&self.sp)
        if "transfer" in self.ncp:
            transfer_free(&self.tr)
        if "nonlinear" in self.ncp:
            nonlinear_free(&self.nl)
        if "primordial" in self.ncp:
            primordial_free(&self.pm)
        if "perturb" in self.ncp:
            perturb_free(&self.pt)
        if "thermodynamics" in self.ncp:
            thermodynamics_free(&self.th)
        if "background" in self.ncp:
            background_free(&self.ba)
        self.ready = False

    def _check_task_dependency(self, level):
        """
        Fill the level list with all the needed modules

        .. warning::

            the ordering of modules is obviously dependent on CLASS module order
            in the main.c file. This has to be updated in case of a change to
            this file.

        Parameters
        ----------

        level : list
            list of strings, containing initially only the last module required.
            For instance, to recover all the modules, the input should be
            ['lensing']

        """
        if "lensing" in level:
            level.append("spectra")
        if "spectra" in level:
            level.append("transfer")
        if "transfer" in level:
            level.append("nonlinear")
        if "nonlinear" in level:
            level.append("primordial")
        if "primordial" in level:
            level.append("perturb")
        if "perturb" in level:
            level.append("thermodynamics")
        if "thermodynamics" in level:
            level.append("background")
        if len(level)!=0 :
            level.append("input")
        return level

    def _pars_check(self, key, value, contains=False, add=""):
        val = ""
        if key in self._pars:
            val = self._pars[key]
            if contains:
                if value in val:
                    return True
            else:
                if value==val:
                    return True
        if add:
            sep = " "
            if isinstance(add,str):
                sep = add

            if contains and val:
                    self.set({key:val+sep+value})
            else:
                self.set({key:value})
            return True
        return False

    def compute(self, level=["lensing"]):
        """
        compute(level=["lensing"])

        Main function, execute all the _init methods for all desired modules.
        This is called in MontePython, and this ensures that the Class instance
        of this class contains all the relevant quantities. Then, one can deduce
        Pk, Cl, etc...

        Parameters
        ----------
        level : list
                list of the last module desired. The internal function
                _check_task_dependency will then add to this list all the
                necessary modules to compute in order to initialize this last
                one. The default last module is "lensing".

        .. warning::

            level default value should be left as an array (it was creating
            problem when casting as a set later on, in _check_task_dependency)

        """
        cdef ErrorMsg errmsg

        # Append to the list level all the modules necessary to compute.
        level = self._check_task_dependency(level)

        # Check if this function ran before (self.ready should be true), and
        # if no other modules were requested, i.e. if self.ncp contains (or is
        # equivalent to) level. If it is the case, simply stop the execution of
        # the function.
        if self.ready and self.ncp.issuperset(level):
            return

        # Otherwise, proceed with the normal computation.
        self.ready = False

        # Equivalent of writing a parameter file
        self._fillparfile()

        # self.ncp will contain the list of computed modules (under the form of
        # a set, instead of a python list)
        self.ncp=set()

        # --------------------------------------------------------------------
        # Check the presence for all CLASS modules in the list 'level'. If a
        # module is found in level, executure its "_init" method.
        # --------------------------------------------------------------------
        # The input module should raise a CosmoSevereError, because
        # non-understood parameters asked to the wrapper is a problematic
        # situation.
        if "input" in level:
            if input_init(&self.fc, &self.pr, &self.ba, &self.th,
                          &self.pt, &self.tr, &self.pm, &self.sp,
                          &self.nl, &self.le, &self.op, errmsg) == _FAILURE_:
                raise CosmoSevereError(errmsg)
            self.ncp.add("input")
            # This part is done to list all the unread parameters, for debugging
            problem_flag = False
            problematic_parameters = []
            for i in range(self.fc.size):
                if self.fc.read[i] == _FALSE_:
                    problem_flag = True
                    problematic_parameters.append(self.fc.name[i].decode())
            if problem_flag:
                raise CosmoSevereError(
                    "Class did not read input parameter(s): %s\n" % ', '.join(
                    problematic_parameters))

        # The following list of computation is straightforward. If the "_init"
        # methods fail, call `struct_cleanup` and raise a CosmoComputationError
        # with the error message from the faulty module of CLASS.
        if "background" in level:
            if background_init(&(self.pr), &(self.ba)) == _FAILURE_:
                self.struct_cleanup()
                raise CosmoComputationError(self.ba.error_message)
            self.ncp.add("background")

        if "thermodynamics" in level:
            if thermodynamics_init(&(self.pr), &(self.ba),
                                   &(self.th)) == _FAILURE_:
                self.struct_cleanup()
                raise CosmoComputationError(self.th.error_message)
            self.ncp.add("thermodynamics")

        if "perturb" in level:
            if perturb_init(&(self.pr), &(self.ba),
                            &(self.th), &(self.pt)) == _FAILURE_:
                self.struct_cleanup()
                raise CosmoComputationError(self.pt.error_message)
            self.ncp.add("perturb")

        if "primordial" in level:
            if primordial_init(&(self.pr), &(self.pt),
                               &(self.pm)) == _FAILURE_:
                self.struct_cleanup()
                raise CosmoComputationError(self.pm.error_message)
            self.ncp.add("primordial")

        if "nonlinear" in level:
            if nonlinear_init(&self.pr, &self.ba, &self.th,
                              &self.pt, &self.pm, &self.nl) == _FAILURE_:
                self.struct_cleanup()
                raise CosmoComputationError(self.nl.error_message)
            self.ncp.add("nonlinear")

        if "transfer" in level:
            if transfer_init(&(self.pr), &(self.ba), &(self.th),
                             &(self.pt), &(self.nl), &(self.tr)) == _FAILURE_:
                self.struct_cleanup()
                raise CosmoComputationError(self.tr.error_message)
            self.ncp.add("transfer")

        if "spectra" in level:
            if spectra_init(&(self.pr), &(self.ba), &(self.pt),
                            &(self.pm), &(self.nl), &(self.tr),
                            &(self.sp)) == _FAILURE_:
                self.struct_cleanup()
                raise CosmoComputationError(self.sp.error_message)
            self.ncp.add("spectra")

        if "lensing" in level:
            if lensing_init(&(self.pr), &(self.pt), &(self.sp),
                            &(self.nl), &(self.le)) == _FAILURE_:
                self.struct_cleanup()
                raise CosmoComputationError(self.le.error_message)
            self.ncp.add("lensing")

        self.ready = True

        # At this point, the cosmological instance contains everything needed. The
        # following functions are only to output the desired numbers
        return

    def raw_cl(self, lmax=-1, nofail=False):
        """
        raw_cl(lmax=-1, nofail=False)

        Return a dictionary of the primary C_l

        Parameters
        ----------
        lmax : int, optional
                Define the maximum l for which the C_l will be returned
                (inclusively). This number will be checked against the maximum l
                at which they were actually computed by CLASS, and an error will
                be raised if the desired lmax is bigger than what CLASS can
                give.
        nofail: bool, optional
                Check and enforce the computation of the spectra module
                beforehand, with the desired lmax.

        Returns
        -------
        cl : dict
                Dictionary that contains the power spectrum for 'tt', 'te', etc... The
                index associated with each is defined wrt. Class convention, and are non
                important from the python point of view. It also returns now the
                ell array.
        """
        cdef int lmaxR
        cdef double *rcl = <double*> calloc(self.sp.ct_size,sizeof(double))

        # Quantities for tensor modes
        cdef double **cl_md = <double**> calloc(self.sp.md_size, sizeof(double*))
        for index_md in range(self.sp.md_size):
            cl_md[index_md] = <double*> calloc(self.sp.ct_size, sizeof(double))

        # Quantities for isocurvature modes
        cdef double **cl_md_ic = <double**> calloc(self.sp.md_size, sizeof(double*))
        for index_md in range(self.sp.md_size):
            cl_md_ic[index_md] = <double*> calloc(self.sp.ct_size*self.sp.ic_ic_size[index_md], sizeof(double))

        # Define a list of integers, refering to the flags and indices of each
        # possible output Cl. It allows for a clear and concise way of looping
        # over them, checking if they are defined or not.
        has_flags = [
            (self.sp.has_tt, self.sp.index_ct_tt, 'tt'),
            (self.sp.has_ee, self.sp.index_ct_ee, 'ee'),
            (self.sp.has_te, self.sp.index_ct_te, 'te'),
            (self.sp.has_bb, self.sp.index_ct_bb, 'bb'),
            (self.sp.has_pp, self.sp.index_ct_pp, 'pp'),
            (self.sp.has_tp, self.sp.index_ct_tp, 'tp'),]
        spectra = []

        for flag, index, name in has_flags:
            if flag:
                spectra.append(name)

        if not spectra:
            raise CosmoSevereError("No Cl computed")
        lmaxR = self.sp.l_max_tot
        if lmax == -1:
            lmax = lmaxR
        if lmax > lmaxR:
            if nofail:
                self._pars_check("l_max_scalars",lmax)
                self.compute(["lensing"])
            else:
                raise CosmoSevereError("Can only compute up to lmax=%d"%lmaxR)

        # Initialise all the needed Cls arrays
        cl = {}
        for elem in spectra:
            cl[elem] = np.zeros(lmax+1, dtype=np.double)

        # Recover for each ell the information from CLASS
        for ell from 2<=ell<lmax+1:
            if spectra_cl_at_l(&self.sp, ell, rcl, cl_md, cl_md_ic) == _FAILURE_:
                raise CosmoSevereError(self.sp.error_message)
            for flag, index, name in has_flags:
                if name in spectra:
                    cl[name][ell] = rcl[index]
        cl['ell'] = np.arange(lmax+1)

        free(rcl)
        for index_md in range(self.sp.md_size):
            free(cl_md[index_md])
            free(cl_md_ic[index_md])
        free(cl_md)
        free(cl_md_ic)

        return cl

    def lensed_cl(self, lmax=-1,nofail=False):
        """
        lensed_cl(lmax=-1, nofail=False)

        Return a dictionary of the lensed C_l, computed by CLASS, without the
        density C_ls. They must be asked separately with the function aptly
        named density_cl

        Parameters
        ----------
        lmax : int, optional
                Define the maximum l for which the C_l will be returned (inclusively)
        nofail: bool, optional
                Check and enforce the computation of the lensing module beforehand

        Returns
        -------
        cl : dict
                Dictionary that contains the power spectrum for 'tt', 'te', etc... The
                index associated with each is defined wrt. Class convention, and are non
                important from the python point of view.
        """
        cdef int lmaxR
        cdef double *lcl = <double*> calloc(self.le.lt_size,sizeof(double))

        # Define a list of integers, refering to the flags and indices of each
        # possible output Cl. It allows for a clear and concise way of looping
        # over them, checking if they are defined or not.
        has_flags = [
            (self.le.has_tt, self.le.index_lt_tt, 'tt'),
            (self.le.has_ee, self.le.index_lt_ee, 'ee'),
            (self.le.has_te, self.le.index_lt_te, 'te'),
            (self.le.has_bb, self.le.index_lt_bb, 'bb'),
            (self.le.has_pp, self.le.index_lt_pp, 'pp'),
            (self.le.has_tp, self.le.index_lt_tp, 'tp'),]
        spectra = []

        for flag, index, name in has_flags:
            if flag:
                spectra.append(name)

        if not spectra:
            raise CosmoSevereError("No lensed Cl computed")
        lmaxR = self.le.l_lensed_max

        if lmax == -1:
            lmax = lmaxR
        if lmax > lmaxR:
            if nofail:
                self._pars_check("l_max_scalars",lmax)
                self.compute(["lensing"])
            else:
                raise CosmoSevereError("Can only compute up to lmax=%d"%lmaxR)

        cl = {}
        # Simple Cls, for temperature and polarisation, are not so big in size
        for elem in spectra:
            cl[elem] = np.zeros(lmax+1, dtype=np.double)
        for ell from 2<=ell<lmax+1:
            if lensing_cl_at_l(&self.le,ell,lcl) == _FAILURE_:
                raise CosmoSevereError(self.le.error_message)
            for flag, index, name in has_flags:
                if name in spectra:
                    cl[name][ell] = lcl[index]
        cl['ell'] = np.arange(lmax+1)

        free(lcl)
        return cl

    def density_cl(self, lmax=-1, nofail=False):
        """
        density_cl(lmax=-1, nofail=False)

        Return a dictionary of the primary C_l for the matter

        Parameters
        ----------
        lmax : int, optional
            Define the maximum l for which the C_l will be returned (inclusively)
        nofail: bool, optional
            Check and enforce the computation of the lensing module beforehand

        Returns
        -------
        cl : numpy array of numpy.ndarrays
            Array that contains the list (in this order) of self correlation of
            1st bin, then successive correlations (set by non_diagonal) to the
            following bins, then self correlation of 2nd bin, etc. The array
            starts at index_ct_dd.
        """
        cdef int lmaxR
        cdef double *dcl = <double*> calloc(self.sp.ct_size,sizeof(double))

        # Quantities for tensor modes
        cdef double **cl_md = <double**> calloc(self.sp.md_size, sizeof(double*))
        for index_md in range(self.sp.md_size):
            cl_md[index_md] = <double*> calloc(self.sp.ct_size, sizeof(double))

        # Quantities for isocurvature modes
        cdef double **cl_md_ic = <double**> calloc(self.sp.md_size, sizeof(double*))
        for index_md in range(self.sp.md_size):
            cl_md_ic[index_md] = <double*> calloc(self.sp.ct_size*self.sp.ic_ic_size[index_md], sizeof(double))

        lmaxR = self.pt.l_lss_max
        has_flags = [
            (self.sp.has_dd, self.sp.index_ct_dd, 'dd'),
            (self.sp.has_td, self.sp.index_ct_td, 'td'),
            (self.sp.has_ll, self.sp.index_ct_ll, 'll'),
            (self.sp.has_dl, self.sp.index_ct_dl, 'dl'),
            (self.sp.has_tl, self.sp.index_ct_tl, 'tl')]
        spectra = []

        for flag, index, name in has_flags:
            if flag:
                spectra.append(name)
                l_max_flag = self.sp.l_max_ct[self.sp.index_md_scalars][index]
                if l_max_flag < lmax and lmax > 0:
                    raise CosmoSevereError(
                        "the %s spectrum was computed until l=%i " % (
                            name.upper(), l_max_flag) +
                        "but you asked a l=%i" % lmax)

        if not spectra:
            raise CosmoSevereError("No density Cl computed")
        if lmax == -1:
            lmax = lmaxR
        if lmax > lmaxR:
            if nofail:
                self._pars_check("l_max_lss",lmax)
                self._pars_check("output",'nCl')
                self.compute()
            else:
                raise CosmoSevereError("Can only compute up to lmax=%d"%lmaxR)

        cl = {}

        # For density Cls, the size is bigger (different redshfit bins)
        # computes the size, given the number of correlations needed to be computed
        size = (self.sp.d_size*(self.sp.d_size+1)-(self.sp.d_size-self.sp.non_diag)*
                (self.sp.d_size-1-self.sp.non_diag))/2;
        for elem in ['dd', 'll', 'dl']:
            if elem in spectra:
                cl[elem] = {}
                for index in range(size):
                    cl[elem][index] = np.zeros(
                        lmax+1, dtype=np.double)
        for elem in ['td', 'tl']:
            if elem in spectra:
                cl[elem] = np.zeros(lmax+1, dtype=np.double)

        for ell from 2<=ell<lmax+1:
            if spectra_cl_at_l(&self.sp, ell, dcl, cl_md, cl_md_ic) == _FAILURE_:
                raise CosmoSevereError(self.sp.error_message)
            if 'dd' in spectra:
                for index in range(size):
                    cl['dd'][index][ell] = dcl[self.sp.index_ct_dd+index]
            if 'll' in spectra:
                for index in range(size):
                    cl['ll'][index][ell] = dcl[self.sp.index_ct_ll+index]
            if 'dl' in spectra:
                for index in range(size):
                    cl['dl'][index][ell] = dcl[self.sp.index_ct_dl+index]
            if 'td' in spectra:
                cl['td'][ell] = dcl[self.sp.index_ct_td]
            if 'tl' in spectra:
                cl['tl'][ell] = dcl[self.sp.index_ct_tl]
        cl['ell'] = np.arange(lmax+1)

        free(dcl)
        for index_md in range(self.sp.md_size):
            free(cl_md[index_md])
            free(cl_md_ic[index_md])
        free(cl_md)
        free(cl_md_ic)

        return cl

    def z_of_r (self,z_array):
        cdef double tau=0.0
        cdef int last_index=0 #junk
        cdef double * pvecback
        r = np.zeros(len(z_array),'float64')
        dzdr = np.zeros(len(z_array),'float64')

        pvecback = <double*> calloc(self.ba.bg_size,sizeof(double))

        i = 0
        for redshift in z_array:
            if background_tau_of_z(&self.ba,redshift,&tau)==_FAILURE_:
                raise CosmoSevereError(self.ba.error_message)

            if background_at_tau(&self.ba,tau,self.ba.long_info,self.ba.inter_normal,&last_index,pvecback)==_FAILURE_:
                raise CosmoSevereError(self.ba.error_message)

            # store r
            r[i] = pvecback[self.ba.index_bg_conf_distance]
            # store dz/dr = H
            dzdr[i] = pvecback[self.ba.index_bg_H]

            i += 1

        free(pvecback)
        return r[:],dzdr[:]

    def luminosity_distance(self, z):
        """
        luminosity_distance(z)
        """
        cdef double tau=0.0
        cdef int last_index = 0  # junk
        pvecback = <double*> calloc(self.ba.bg_size,sizeof(double))

        if background_tau_of_z(&self.ba, z, &tau)==_FAILURE_:
            raise CosmoSevereError(self.ba.error_message)

        if background_at_tau(&self.ba, tau, self.ba.long_info,
                self.ba.inter_normal, &last_index, pvecback)==_FAILURE_:
            raise CosmoSevereError(self.ba.error_message)
        lum_distance = pvecback[self.ba.index_bg_lum_distance]
        free(pvecback)
        return lum_distance

    # Gives the pk for a given (k,z)
    def pk(self,double k,double z):
        """
        Gives the pk for a given k and z (will be non linear if requested to Class, linear otherwise)

        .. note::

            there is an additional check to verify if output contains `mPk`,
            because otherwise a segfault will occur

        """
        cdef double pk
        cdef double pk_cb
        cdef double pk_velo
        cdef double pk_cross
        cdef int dummy

        # Quantities for the isocurvature modes
        cdef double *pk_ic = <double*> calloc(self.sp.ic_ic_size[self.sp.index_md_scalars], sizeof(double))
        cdef double *pk_cb_ic = <double*> calloc(self.sp.ic_ic_size[self.sp.index_md_scalars], sizeof(double))
        if (self.pt.has_pk_matter == _FALSE_):
            raise CosmoSevereError(
                "No power spectrum computed. You must add mPk to the list of outputs."
                )

        if (self.nl.method == 0):
             if spectra_pk_at_k_and_z(&self.ba,&self.pm,&self.sp,k,z,&pk,pk_ic,&pk_cb,pk_cb_ic)==_FAILURE_:
                 raise CosmoSevereError(self.sp.error_message)
        else:
             if spectra_pk_nl_at_k_and_z(&self.ba,&self.pm,&self.sp,k,z,&pk,&pk_cb) ==_FAILURE_:
                    raise CosmoSevereError(self.sp.error_message)

        free(pk_ic)
        free(pk_cb_ic)
        return pk

    # Gives the pk_cb for a given (k,z)
    def pk_cb(self,double k,double z):
        """
        Gives the pk_cb for a given k and z (will be non linear if requested to Class, linear otherwise)

        .. note::

            there is an additional check to verify if output contains `mPk`,
            because otherwise a segfault will occur

        """
        cdef double pk
        cdef double pk_cb
        cdef double pk_velo
        cdef double pk_cross
        cdef int dummy

        # Quantities for the isocurvature modes
        cdef double *pk_ic = <double*> calloc(self.sp.ic_ic_size[self.sp.index_md_scalars], sizeof(double))
        cdef double *pk_cb_ic = <double*> calloc(self.sp.ic_ic_size[self.sp.index_md_scalars], sizeof(double))
        if (self.pt.has_pk_matter == _FALSE_):
            raise CosmoSevereError(
                "No power spectrum computed. You must add mPk to the list of outputs."
                )
        if (self.ba.Omega0_ncdm_tot == 0.):
            raise CosmoSevereError(
                "No massive neutrinos. You must use pk, rather than pk_cb."
                )

        if (self.nl.method == 0):
             if spectra_pk_at_k_and_z(&self.ba,&self.pm,&self.sp,k,z,&pk,pk_ic,&pk_cb,pk_cb_ic)==_FAILURE_:
                 raise CosmoSevereError(self.sp.error_message)
        else:
             if spectra_pk_nl_at_k_and_z(&self.ba,&self.pm,&self.sp,k,z,&pk,&pk_cb) ==_FAILURE_:
                    raise CosmoSevereError(self.sp.error_message)

        free(pk_ic)
        free(pk_cb_ic)
        return pk_cb

    # Gives the linear pk for a given (k,z)
    def pk_lin(self,double k,double z):
        """
        Gives the linear pk for a given k and z (even if non linear corrections were requested to Class)

        .. note::

            there is an additional check to verify if output contains `mPk`,
            because otherwise a segfault will occur

        """
        cdef double pk
        cdef double pk_cb
        cdef double pk_velo
        cdef double pk_cross
        cdef int dummy

        # Quantities for the isocurvature modes
        cdef double *pk_ic = <double*> calloc(self.sp.ic_ic_size[self.sp.index_md_scalars], sizeof(double))
        cdef double *pk_cb_ic = <double*> calloc(self.sp.ic_ic_size[self.sp.index_md_scalars], sizeof(double))
        if (self.pt.has_pk_matter == _FALSE_):
            raise CosmoSevereError(
                "No power spectrum computed. You must add mPk to the list of outputs."
                )

        if spectra_pk_at_k_and_z(&self.ba,&self.pm,&self.sp,k,z,&pk,pk_ic,&pk_cb,pk_cb_ic)==_FAILURE_:
            raise CosmoSevereError(self.sp.error_message)

        free(pk_ic)
        free(pk_cb_ic)
        return pk

    # Gives the linear pk for a given (k,z)
    def pk_cb_lin(self,double k,double z):
        """
        Gives the linear pk for a given k and z (even if non linear corrections were requested to Class)

        .. note::

            there is an additional check to verify if output contains `mPk`,
            because otherwise a segfault will occur

        """
        cdef double pk
        cdef double pk_cb
        cdef double pk_velo
        cdef double pk_cross
        cdef int dummy

        # Quantities for the isocurvature modes
        cdef double *pk_ic = <double*> calloc(self.sp.ic_ic_size[self.sp.index_md_scalars], sizeof(double))
        cdef double *pk_cb_ic = <double*> calloc(self.sp.ic_ic_size[self.sp.index_md_scalars], sizeof(double))
        if (self.pt.has_pk_matter == _FALSE_):
            raise CosmoSevereError(
                "No power spectrum computed. You must add mPk to the list of outputs."
                )
        if (self.ba.Omega0_ncdm_tot == 0.):
            raise CosmoSevereError(
                "No massive neutrinos. You must use pk_lin, rather than pk_cb_lin."
                )

        if spectra_pk_at_k_and_z(&self.ba,&self.pm,&self.sp,k,z,&pk,pk_ic,&pk_cb,pk_cb_ic)==_FAILURE_:
            raise CosmoSevereError(self.sp.error_message)

        free(pk_ic)
        free(pk_cb_ic)
        return pk_cb

    def get_pk(self, np.ndarray[DTYPE_t,ndim=3] k, np.ndarray[DTYPE_t,ndim=1] z, int k_size, int z_size, int mu_size):
        """ Fast function to get the power spectrum on a k and z array """
        cdef np.ndarray[DTYPE_t, ndim=3] pk = np.zeros((k_size,z_size,mu_size),'float64')
        cdef int index_k, index_z, index_mu

        for index_k in xrange(k_size):
            for index_z in xrange(z_size):
                for index_mu in xrange(mu_size):
                    pk[index_k,index_z,index_mu] = self.pk(k[index_k,index_z,index_mu],z[index_z])
        return pk

    def get_pk_cb(self, np.ndarray[DTYPE_t,ndim=3] k, np.ndarray[DTYPE_t,ndim=1] z, int k_size, int z_size, int mu_size):
        """ Fast function to get the power spectrum on a k and z array """
        cdef np.ndarray[DTYPE_t, ndim=3] pk_cb = np.zeros((k_size,z_size,mu_size),'float64')
        cdef int index_k, index_z, index_mu

        for index_k in xrange(k_size):
            for index_z in xrange(z_size):
                for index_mu in xrange(mu_size):
                    pk_cb[index_k,index_z,index_mu] = self.pk_cb(k[index_k,index_z,index_mu],z[index_z])
        return pk_cb

    def get_pk_lin(self, np.ndarray[DTYPE_t,ndim=3] k, np.ndarray[DTYPE_t,ndim=1] z, int k_size, int z_size, int mu_size):
        """ Fast function to get the linear power spectrum on a k and z array """
        cdef np.ndarray[DTYPE_t, ndim=3] pk = np.zeros((k_size,z_size,mu_size),'float64')
        cdef int index_k, index_z, index_mu

        for index_k in xrange(k_size):
            for index_z in xrange(z_size):
                for index_mu in xrange(mu_size):
                    pk[index_k,index_z,index_mu] = self.pk_lin(k[index_k,index_z,index_mu],z[index_z])
        return pk

    def get_pk_cb_lin(self, np.ndarray[DTYPE_t,ndim=3] k, np.ndarray[DTYPE_t,ndim=1] z, int k_size, int z_size, int mu_size):
        """ Fast function to get the linear power spectrum on a k and z array """
        cdef np.ndarray[DTYPE_t, ndim=3] pk_cb = np.zeros((k_size,z_size,mu_size),'float64')
        cdef int index_k, index_z, index_mu

        for index_k in xrange(k_size):
            for index_z in xrange(z_size):
                for index_mu in xrange(mu_size):
                    pk_cb[index_k,index_z,index_mu] = self.pk_cb_lin(k[index_k,index_z,index_mu],z[index_z])
        return pk_cb

    # Gives sigma(R,z) for a given (R,z)
    def sigma(self,double R,double z):
        """
        Gives sigma for a given R and z
        (R is the radius in units of Mpc, so if R=8/h this will be the usual sigma8(z)

        .. note::

            there is an additional check to verify whether output contains `mPk`,
            and whether k_max > ...
            because otherwise a segfault will occur

        """
        cdef double sigma

        if (self.pt.has_pk_matter == _FALSE_):
            raise CosmoSevereError(
                "No power spectrum computed. In order to get sigma(R,z) you must add mPk to the list of outputs."
                )

        if (self.pt.k_max_for_pk < self.ba.h):
            raise CosmoSevereError(
                "In order to get sigma(R,z) you must set 'P_k_max_h/Mpc' to 1 or bigger, in order to have k_max > 1 h/Mpc."
                )

        if spectra_sigma(&self.ba,&self.pm,&self.sp,_FALSE_,R,z,&sigma)==_FAILURE_:
                 raise CosmoSevereError(self.sp.error_message)

        return sigma

<<<<<<< HEAD
    #similar to sigma(R,z) but gives sigma as calculated in nonlinear.c (and not in spectra.c) 
    def nonlinear_hmcode_sigma(self,double R,double z):
        """
        Gives hmcode_sigma for a given R and z
=======
    # Gives sigma(R,z) for a given (R,z)
    def sigma_cb(self,double R,double z):
        """
        Gives the pk for a given R and z
>>>>>>> 608fcb93
        (R is the radius in units of Mpc, so if R=8/h this will be the usual sigma8(z)

        .. note::

            there is an additional check to verify whether output contains `mPk`,
            and whether k_max > ...
            because otherwise a segfault will occur

        """
<<<<<<< HEAD
        cdef double sigma_R
=======
        cdef double sigma_cb
>>>>>>> 608fcb93

        if (self.pt.has_pk_matter == _FALSE_):
            raise CosmoSevereError(
                "No power spectrum computed. In order to get sigma(R,z) you must add mPk to the list of outputs."
                )

        if (self.pt.k_max_for_pk < self.ba.h):
            raise CosmoSevereError(
                "In order to get sigma(R,z) you must set 'P_k_max_h/Mpc' to 1 or bigger, in order to have k_max > 1 h/Mpc."
                )

<<<<<<< HEAD
        if nonlinear_hmcode_sigmaR_at_z(&self.pr,&self.ba,&self.nl,R,z,&sigma_R)==_FAILURE_:
                 raise CosmoSevereError(self.sp.error_message)

        return sigma_R
    #calculates the hmcode window_function of the Navarrow Frenk White Profile
    def nonlinear_hmcode_window_nfw(self,double k,double rv,double c):
        """
        Gives window_nfw for a given wavevector k, virial radius rv and concentration c

        """
        cdef double window_nfw


        if nonlinear_hmcode_window_nfw(&self.nl,k,rv,c,&window_nfw)==_FAILURE_:
                 raise CosmoSevereError(self.sp.error_message)

        return window_nfw

=======
        if (self.ba.Omega0_ncdm_tot == 0.):
            raise CosmoSevereError(
                "No massive neutrinos. You must use sigma, rather than sigma_cb."
                )

        if spectra_sigma(&self.ba,&self.pm,&self.sp,_TRUE_,R,z,&sigma_cb)==_FAILURE_:
                 raise CosmoSevereError(self.sp.error_message)

        return sigma_cb
>>>>>>> 608fcb93

    def age(self):
        self.compute(["background"])
        return self.ba.age

    def h(self):
        return self.ba.h

    def n_s(self):
        return self.pm.n_s

    def tau_reio(self):
        return self.th.tau_reio

    # Defined twice ?
    def Omega_m(self):
        return self.ba.Omega0_b+self.ba.Omega0_cdm+self.ba.Omega0_ncdm_tot + self.ba.Omega0_dcdm

    #def Omega_r(self):
    #    return self.ba.Omega0_g+self.ba.Omega0_ur

    def Omega_Lambda(self):
        return self.ba.Omega0_lambda

    def Omega_g(self):
        return self.ba.Omega0_g

    def Omega_b(self):
        return self.ba.Omega0_b

    def omega_b(self):
        return self.ba.Omega0_b * self.ba.h * self.ba.h

    def Neff(self):
        return self.ba.Neff

    def sigma8(self):
        self.compute(["spectra"])
        return self.sp.sigma8

    def rs_drag(self):
        self.compute(["thermodynamics"])
        return self.th.rs_d

    def angular_distance(self, z):
        """
        angular_distance(z)

        Return the angular diameter distance (exactly, the quantity defined by Class
        as index_bg_ang_distance in the background module)

        Parameters
        ----------
        z : float
                Desired redshift
        """
        cdef double tau
        cdef int last_index #junk
        cdef double * pvecback

        pvecback = <double*> calloc(self.ba.bg_size,sizeof(double))

        if background_tau_of_z(&self.ba,z,&tau)==_FAILURE_:
            raise CosmoSevereError(self.ba.error_message)

        if background_at_tau(&self.ba,tau,self.ba.long_info,self.ba.inter_normal,&last_index,pvecback)==_FAILURE_:
            raise CosmoSevereError(self.ba.error_message)

        D_A = pvecback[self.ba.index_bg_ang_distance]

        free(pvecback)

        return D_A

    def scale_independent_growth_factor(self, z):
        """
        scale_independent_growth_factor(z)

        Return the scale invariant growth factor D(a) for CDM perturbations
        (exactly, the quantity defined by Class as index_bg_D in the background module)

        Parameters
        ----------
        z : float
                Desired redshift
        """
        cdef double tau
        cdef int last_index #junk
        cdef double * pvecback

        pvecback = <double*> calloc(self.ba.bg_size,sizeof(double))

        if background_tau_of_z(&self.ba,z,&tau)==_FAILURE_:
            raise CosmoSevereError(self.ba.error_message)

        if background_at_tau(&self.ba,tau,self.ba.long_info,self.ba.inter_normal,&last_index,pvecback)==_FAILURE_:
            raise CosmoSevereError(self.ba.error_message)

        D = pvecback[self.ba.index_bg_D]

        free(pvecback)

        return D

    def scale_independent_growth_factor_f(self, z):
        """
        scale_independent_growth_factor_f(z)

        Return the scale invariant growth factor f(z)=d ln D / d ln a for CDM perturbations
        (exactly, the quantity defined by Class as index_bg_f in the background module)

        Parameters
        ----------
        z : float
                Desired redshift
        """
        cdef double tau
        cdef int last_index #junk
        cdef double * pvecback

        pvecback = <double*> calloc(self.ba.bg_size,sizeof(double))

        if background_tau_of_z(&self.ba,z,&tau)==_FAILURE_:
            raise CosmoSevereError(self.ba.error_message)

        if background_at_tau(&self.ba,tau,self.ba.long_info,self.ba.inter_normal,&last_index,pvecback)==_FAILURE_:
            raise CosmoSevereError(self.ba.error_message)

        f = pvecback[self.ba.index_bg_f]

        free(pvecback)

        return f

    def Hubble(self, z):
        """
        Hubble(z)

        Return the Hubble rate (exactly, the quantity defined by Class as index_bg_H
        in the background module)

        Parameters
        ----------
        z : float
                Desired redshift
        """
        cdef double tau
        cdef int last_index #junk
        cdef double * pvecback

        pvecback = <double*> calloc(self.ba.bg_size,sizeof(double))

        if background_tau_of_z(&self.ba,z,&tau)==_FAILURE_:
            raise CosmoSevereError(self.ba.error_message)

        if background_at_tau(&self.ba,tau,self.ba.long_info,self.ba.inter_normal,&last_index,pvecback)==_FAILURE_:
            raise CosmoSevereError(self.ba.error_message)

        H = pvecback[self.ba.index_bg_H]

        free(pvecback)

        return H

    def Om_m(self, z):
        """
        Omega_m(z)

        Return the matter density fraction (exactly, the quantity defined by Class as index_bg_Omega_m
        in the background module)

        Parameters
        ----------
        z : float
                Desired redshift
        """
        cdef double tau
        cdef int last_index #junk
        cdef double * pvecback

        pvecback = <double*> calloc(self.ba.bg_size,sizeof(double))

        if background_tau_of_z(&self.ba,z,&tau)==_FAILURE_:
            raise CosmoSevereError(self.ba.error_message)

        if background_at_tau(&self.ba,tau,self.ba.long_info,self.ba.inter_normal,&last_index,pvecback)==_FAILURE_:
            raise CosmoSevereError(self.ba.error_message)

        Om_m = pvecback[self.ba.index_bg_Omega_m]

        free(pvecback)

        return Om_m


    def ionization_fraction(self, z):
        """
        ionization_fraction(z)

        Return the ionization fraction for a given redshift z

        Parameters
        ----------
        z : float
                Desired redshift
        """
        cdef double tau
        cdef int last_index #junk
        cdef double * pvecback
        cdef double * pvecthermo

        pvecback = <double*> calloc(self.ba.bg_size,sizeof(double))
        pvecthermo = <double*> calloc(self.th.th_size,sizeof(double))

        if background_tau_of_z(&self.ba,z,&tau)==_FAILURE_:
            raise CosmoSevereError(self.ba.error_message)

        if background_at_tau(&self.ba,tau,self.ba.long_info,self.ba.inter_normal,&last_index,pvecback)==_FAILURE_:
            raise CosmoSevereError(self.ba.error_message)

        if thermodynamics_at_z(&self.ba,&self.th,z,self.th.inter_normal,&last_index,pvecback,pvecthermo) == _FAILURE_:
            raise CosmoSevereError(self.th.error_message)

        xe = pvecthermo[self.th.index_th_xe]

        free(pvecback)
        free(pvecthermo)

        return xe

    def baryon_temperature(self, z):
        """
        baryon_temperature(z)

        Give the baryon temperature for a given redshift z

        Parameters
        ----------
        z : float
                Desired redshift
        """
        cdef double tau
        cdef int last_index #junk
        cdef double * pvecback
        cdef double * pvecthermo

        pvecback = <double*> calloc(self.ba.bg_size,sizeof(double))
        pvecthermo = <double*> calloc(self.th.th_size,sizeof(double))

        if background_tau_of_z(&self.ba,z,&tau)==_FAILURE_:
            raise CosmoSevereError(self.ba.error_message)

        if background_at_tau(&self.ba,tau,self.ba.long_info,self.ba.inter_normal,&last_index,pvecback)==_FAILURE_:
            raise CosmoSevereError(self.ba.error_message)

        if thermodynamics_at_z(&self.ba,&self.th,z,self.th.inter_normal,&last_index,pvecback,pvecthermo) == _FAILURE_:
            raise CosmoSevereError(self.th.error_message)

        Tb = pvecthermo[self.th.index_th_Tb]

        free(pvecback)
        free(pvecthermo)

        return Tb

    def T_cmb(self):
        """
        Return the CMB temperature
        """
        return self.ba.T_cmb

    def Omega0_m(self):
        """
        Return the sum of Omega0 for all non-relativistic components
        """
        return self.ba.Omega0_b+self.ba.Omega0_cdm+self.ba.Omega0_ncdm_tot + self.ba.Omega0_dcdm

    def get_background(self):
        """
        Return an array of the background quantities at all times.

        Parameters
        ----------

        Returns
        -------
        background : dictionary containing background.
        """
        cdef char *titles
        cdef double* data
        titles = <char*>calloc(_MAXTITLESTRINGLENGTH_,sizeof(char))

        if background_output_titles(&self.ba, titles)==_FAILURE_:
            raise CosmoSevereError(self.ba.error_message)

        tmp = <bytes> titles
        tmp = str(tmp.decode())
        names = tmp.split("\t")[:-1]
        number_of_titles = len(names)
        timesteps = self.ba.bt_size

        data = <double*>malloc(sizeof(double)*timesteps*number_of_titles)

        if background_output_data(&self.ba, number_of_titles, data)==_FAILURE_:
            raise CosmoSevereError(self.ba.error_message)

        background = {}

        for i in range(number_of_titles):
            background[names[i]] = np.zeros(timesteps, dtype=np.double)
            for index in range(timesteps):
                background[names[i]][index] = data[index*number_of_titles+i]

        free(titles)
        free(data)
        return background

    def get_thermodynamics(self):
        """
        Return the thermodynamics quantities.

        Returns
        -------
        thermodynamics : dictionary containing thermodynamics.
        """
        cdef char *titles
        cdef double* data

        titles = <char*>calloc(_MAXTITLESTRINGLENGTH_,sizeof(char))

        if thermodynamics_output_titles(&self.ba, &self.th, titles)==_FAILURE_:
            raise CosmoSevereError(self.th.error_message)

        tmp = <bytes> titles
        tmp = str(tmp.decode())
        names = tmp.split("\t")[:-1]
        number_of_titles = len(names)
        timesteps = self.th.tt_size

        data = <double*>malloc(sizeof(double)*timesteps*number_of_titles)

        if thermodynamics_output_data(&self.ba, &self.th, number_of_titles, data)==_FAILURE_:
            raise CosmoSevereError(self.th.error_message)

        thermodynamics = {}

        for i in range(number_of_titles):
            thermodynamics[names[i]] = np.zeros(timesteps, dtype=np.double)
            for index in range(timesteps):
                thermodynamics[names[i]][index] = data[index*number_of_titles+i]

        free(titles)
        free(data)
        return thermodynamics

    def get_primordial(self):
        """
        Return the primordial scalar and/or tensor spectrum depending on 'modes'.
        'output' must be set to something, e.g. 'tCl'.

        Returns
        -------
        primordial : dictionary containing k-vector and primordial scalar and tensor P(k).
        """
        cdef char *titles
        cdef double* data

        titles = <char*>calloc(_MAXTITLESTRINGLENGTH_,sizeof(char))

        if primordial_output_titles(&self.pt, &self.pm, titles)==_FAILURE_:
            raise CosmoSevereError(self.pm.error_message)

        tmp = <bytes> titles
        names = tmp.split("\t")[:-1]
        tmp = str(tmp.decode())
        number_of_titles = len(names)
        timesteps = self.pm.lnk_size

        data = <double*>malloc(sizeof(double)*timesteps*number_of_titles)

        if primordial_output_data(&self.pt, &self.pm, number_of_titles, data)==_FAILURE_:
            raise CosmoSevereError(self.pm.error_message)

        primordial = {}

        for i in range(number_of_titles):
            primordial[names[i]] = np.zeros(timesteps, dtype=np.double)
            for index in range(timesteps):
                primordial[names[i]][index] = data[index*number_of_titles+i]

        free(titles)
        free(data)
        return primordial


    @cython.returns(dict)
    @cython.initializedcheck(False)
    @cython.boundscheck(False)
    @cython.cdivision(True)
    @cython.ccall
    def get_perturbations(self):
        """
        Return scalar, vector and/or tensor perturbations as arrays for requested
        k-values.

        .. note::

            you need to specify both 'k_output_values', and have some
            perturbations computed, for instance by setting 'output' to 'tCl'.

        Returns
        -------
        perturbations : dict of array of dicts
                perturbations['scalar'] is an array of length 'k_output_values' of
                dictionary containing scalar perturbations.
                Similar for perturbations['vector'] and perturbations['tensor'].
        """

        perturbations = {}

        if self.pt.k_output_values_num<1:
            return perturbations

        cdef:
            Py_ssize_t j
            Py_ssize_t i
            Py_ssize_t number_of_titles
            Py_ssize_t timesteps
            list names
            list tmparray
            dict tmpdict
            double[:,::1] data_mv
            double ** thedata
            int * thesizes

        # Doing the exact same thing 3 times, for scalar, vector and tensor. Sorry
        # for copy-and-paste here, but I don't know what else to do.
        for mode in ['scalar','vector','tensor']:
            if mode=='scalar' and self.pt.has_scalars:
                thetitles = <bytes> self.pt.scalar_titles
                thedata = self.pt.scalar_perturbations_data
                thesizes = self.pt.size_scalar_perturbation_data
            elif mode=='vector' and self.pt.has_vectors:
                thetitles = <bytes> self.pt.vector_titles
                thedata = self.pt.vector_perturbations_data
                thesizes = self.pt.size_vector_perturbation_data
            elif mode=='tensor' and self.pt.has_tensors:
                thetitles = <bytes> self.pt.tensor_titles
                thedata = self.pt.tensor_perturbations_data
                thesizes = self.pt.size_tensor_perturbation_data
            else:
                continue
            thetitles = str(thetitles.decode())
            names = thetitles.split("\t")[:-1]
            number_of_titles = len(names)
            tmparray = []
            if number_of_titles != 0:
                for j in range(self.pt.k_output_values_num):
                    timesteps = thesizes[j]//number_of_titles
                    tmpdict={}
                    data_mv = <double[:timesteps,:number_of_titles]> thedata[j]
                    for i in range(number_of_titles):
                        tmpdict[names[i]] = np.asarray(data_mv[:,i])
                    tmparray.append(tmpdict)
            perturbations[mode] = tmparray

        return perturbations

    def get_transfer(self, z=0., output_format='class'):
        """
        Return the density and/or velocity transfer functions for all initial
        conditions today. You must include 'dCl' and 'vCl' in the list of
        'output'. The transfer functions can also be computed at higher redshift z
        provided that 'z_pk' has been set and that z is inside the region spanned by 'z_pk'.

        Parameters
        ----------
        z  : redshift (default = 0)
        output_format  : ('class' or 'camb') Format transfer functions according to
                         CLASS convention (default) or CAMB convention.

        Returns
        -------
        tk : dictionary containing transfer functions.
        """
        cdef char *titles
        cdef double* data
        cdef char ic_info[1024]
        cdef FileName ic_suffix
        cdef file_format outf

        if (not self.pt.has_density_transfers) and (not self.pt.has_velocity_transfers):
            return {}

        if output_format == 'camb':
            outf = camb_format
        else:
            outf = class_format

        index_md = 0;
        titles = <char*>calloc(_MAXTITLESTRINGLENGTH_,sizeof(char))

        if spectra_output_tk_titles(&self.ba,&self.pt, outf, titles)==_FAILURE_:
            raise CosmoSevereError(self.op.error_message)

        tmp = <bytes> titles
        tmp = str(tmp.decode())
        names = tmp.split("\t")[:-1]
        number_of_titles = len(names)
        timesteps = self.sp.ln_k_size

        size_ic_data = timesteps*number_of_titles;
        ic_num = self.sp.ic_size[index_md];

        data = <double*>malloc(sizeof(double)*size_ic_data*ic_num)

        if spectra_output_tk_data(&self.ba, &self.pt, &self.sp, outf, <double> z, number_of_titles, data)==_FAILURE_:
            raise CosmoSevereError(self.sp.error_message)

        spectra = {}

        for index_ic in range(ic_num):
            if spectra_firstline_and_ic_suffix(&self.pt, index_ic, ic_info, ic_suffix)==_FAILURE_:
                raise CosmoSevereError(self.op.error_message)
            ic_key = <bytes> ic_suffix

            tmpdict = {}
            for i in range(number_of_titles):
                tmpdict[names[i]] = np.zeros(timesteps, dtype=np.double)
                for index in range(timesteps):
                    tmpdict[names[i]][index] = data[index_ic*size_ic_data+index*number_of_titles+i]

            if ic_num==1:
                spectra = tmpdict
            else:
                spectra[ic_key] = tmpdict

        free(titles)
        free(data)

        return spectra


    def get_current_derived_parameters(self, names):
        """
        get_current_derived_parameters(names)

        Return a dictionary containing an entry for all the names defined in the
        input list.

        Parameters
        ----------
        names : list
                Derived parameters that can be asked from Monte Python, or
                elsewhere.

        Returns
        -------
        derived : dict

        .. warning::

            This method used to take as an argument directly the data class from
            Monte Python. To maintain compatibility with this old feature, a
            check is performed to verify that names is indeed a list. If not, it
            returns a TypeError. The old version of this function, when asked
            with the new argument, will raise an AttributeError.

        """
        if type(names) != type([]):
            raise TypeError("Deprecated")

        derived = {}
        for name in names:
            if name == 'h':
                value = self.ba.h
            elif name == 'H0':
                value = self.ba.h*100
            elif name == 'Omega0_lambda' or name == 'Omega_Lambda':
                value = self.ba.Omega0_lambda
            elif name == 'Omega0_fld':
                value = self.ba.Omega0_fld
            elif name == 'age':
                value = self.ba.age
            elif name == 'conformal_age':
                value = self.ba.conformal_age
            elif name == 'm_ncdm_in_eV':
                value = self.ba.m_ncdm_in_eV[0]
            elif name == 'm_ncdm_tot':
                value = self.ba.Omega0_ncdm_tot*self.ba.h*self.ba.h*93.14
            elif name == 'Neff':
                value = self.ba.Neff
            elif name == 'Omega_m':
                value = (self.ba.Omega0_b + self.ba.Omega0_cdm+
                         self.ba.Omega0_ncdm_tot + self.ba.Omega0_dcdm)
            elif name == 'omega_m':
                value = (self.ba.Omega0_b + self.ba.Omega0_cdm+
                         self.ba.Omega0_ncdm_tot + self.ba.Omega0_dcdm)/self.ba.h**2
            elif name == 'tau_reio':
                value = self.th.tau_reio
            elif name == 'z_reio':
                value = self.th.z_reio
            elif name == 'z_rec':
                value = self.th.z_rec
            elif name == 'tau_rec':
                value = self.th.tau_rec
            elif name == 'rs_rec':
                value = self.th.rs_rec
            elif name == 'rs_rec_h':
                value = self.th.rs_rec*self.ba.h
            elif name == 'ds_rec':
                value = self.th.ds_rec
            elif name == 'ds_rec_h':
                value = self.th.ds_rec*self.ba.h
            elif name == 'ra_rec':
                value = self.th.da_rec*(1.+self.th.z_rec)
            elif name == 'ra_rec_h':
                value = self.th.da_rec*(1.+self.th.z_rec)*self.ba.h
            elif name == 'da_rec':
                value = self.th.da_rec
            elif name == 'da_rec_h':
                value = self.th.da_rec*self.ba.h
            elif name == 'z_d':
                value = self.th.z_d
            elif name == 'tau_d':
                value = self.th.tau_d
            elif name == 'ds_d':
                value = self.th.ds_d
            elif name == 'ds_d_h':
                value = self.th.ds_d*self.ba.h
            elif name == 'rs_d':
                value = self.th.rs_d
            elif name == 'rs_d_h':
                value = self.th.rs_d*self.ba.h
            elif name == '100*theta_s':
                value = 100.*self.th.rs_rec/self.th.da_rec/(1.+self.th.z_rec)
            elif name == 'YHe':
                value = self.th.YHe
            elif name == 'n_e':
                value = self.th.n_e
            elif name == 'A_s':
                value = self.pm.A_s
            elif name == 'ln10^{10}A_s':
                value = log(1.e10*self.pm.A_s)
            elif name == 'n_s':
                value = self.pm.n_s
            elif name == 'alpha_s':
                value = self.pm.alpha_s
            elif name == 'beta_s':
                value = self.pm.beta_s
            elif name == 'r':
                # This is at the pivot scale
                value = self.pm.r
            elif name == 'r_0002':
                # at k_pivot = 0.002/Mpc
                value = self.pm.r*(0.002/self.pm.k_pivot)**(
                    self.pm.n_t-self.pm.n_s-1+0.5*self.pm.alpha_s*log(
                        0.002/self.pm.k_pivot))
            elif name == 'n_t':
                value = self.pm.n_t
            elif name == 'alpha_t':
                value = self.pm.alpha_t
            elif name == 'V_0':
                value = self.pm.V0
            elif name == 'V_1':
                value = self.pm.V1
            elif name == 'V_2':
                value = self.pm.V2
            elif name == 'V_3':
                value = self.pm.V3
            elif name == 'V_4':
                value = self.pm.V4
            elif name == 'epsilon_V':
                eps1 = self.pm.r*(1./16.-0.7296/16.*(self.pm.r/8.+self.pm.n_s-1.))
                eps2 = -self.pm.n_s+1.-0.7296*self.pm.alpha_s-self.pm.r*(1./8.+1./8.*(self.pm.n_s-1.)*(-0.7296-1.5))-(self.pm.r/8.)**2*(-0.7296-1.)
                value = eps1*((1.-eps1/3.+eps2/6.)/(1.-eps1/3.))**2
            elif name == 'eta_V':
                eps1 = self.pm.r*(1./16.-0.7296/16.*(self.pm.r/8.+self.pm.n_s-1.))
                eps2 = -self.pm.n_s+1.-0.7296*self.pm.alpha_s-self.pm.r*(1./8.+1./8.*(self.pm.n_s-1.)*(-0.7296-1.5))-(self.pm.r/8.)**2*(-0.7296-1.)
                eps23 = 1./8.*(self.pm.r**2/8.+(self.pm.n_s-1.)*self.pm.r-8.*self.pm.alpha_s)
                value = (2.*eps1-eps2/2.-2./3.*eps1**2+5./6.*eps1*eps2-eps2**2/12.-eps23/6.)/(1.-eps1/3.)
            elif name == 'ksi_V^2':
                eps1 = self.pm.r*(1./16.-0.7296/16.*(self.pm.r/8.+self.pm.n_s-1.))
                eps2 = -self.pm.n_s+1.-0.7296*self.pm.alpha_s-self.pm.r*(1./8.+1./8.*(self.pm.n_s-1.)*(-0.7296-1.5))-(self.pm.r/8.)**2*(-0.7296-1.)
                eps23 = 1./8.*(self.pm.r**2/8.+(self.pm.n_s-1.)*self.pm.r-8.*self.pm.alpha_s)
                value = 2.*(1.-eps1/3.+eps2/6.)*(2.*eps1**2-3./2.*eps1*eps2+eps23/4.)/(1.-eps1/3.)**2
            elif name == 'exp_m_2_tau_As':
                value = exp(-2.*self.th.tau_reio)*self.pm.A_s
            elif name == 'phi_min':
                value = self.pm.phi_min
            elif name == 'phi_max':
                value = self.pm.phi_max
            elif name == 'alpha_kp':
                value = self.sp.alpha_kp
            elif name == 'alpha_k1':
                value = self.sp.alpha_k1
            elif name == 'alpha_k2':
                value = self.sp.alpha_k2
            elif name == 'alpha_II_2_20':
                value = self.sp.alpha_II_2_20
            elif name == 'alpha_RI_2_20':
                value = self.sp.alpha_RI_2_20
            elif name == 'alpha_RR_2_20':
                value = self.sp.alpha_RR_2_20
            elif name == 'alpha_II_21_200':
                value = self.sp.alpha_II_21_200
            elif name == 'alpha_RI_21_200':
                value = self.sp.alpha_RI_21_200
            elif name == 'alpha_RR_21_200':
                value = self.sp.alpha_RR_21_200
            elif name == 'alpha_II_201_2500':
                value = self.sp.alpha_II_201_2500
            elif name == 'alpha_RI_201_2500':
                value = self.sp.alpha_RI_201_2500
            elif name == 'alpha_RR_201_2500':
                value = self.sp.alpha_RR_201_2500
            elif name == 'alpha_II_2_2500':
                value = self.sp.alpha_II_2_2500
            elif name == 'alpha_RI_2_2500':
                value = self.sp.alpha_RI_2_2500
            elif name == 'alpha_RR_2_2500':
                value = self.sp.alpha_RR_2_2500
            elif name == 'sigma8':
                value = self.sp.sigma8
            else:
                raise CosmoSevereError("%s was not recognized as a derived parameter" % name)
            derived[name] = value
        return derived

    def nonlinear_scale(self, np.ndarray[DTYPE_t,ndim=1] z, int z_size):
        """
        nonlinear_scale(z, z_size)

        Return the nonlinear scale for all the redshift specified in z, of size
        z_size

        Parameters
        ----------
        z : numpy array
                Array of requested redshifts
        z_size : int
                Size of the redshift array
        """
        cdef int index_z
        cdef int index_pk
        cdef np.ndarray[DTYPE_t, ndim=1] k_nl = np.zeros(z_size,'float64')
        #cdef double *k_nl
        index_pk=0
        #k_nl = <double*> calloc(z_size,sizeof(double))
        for index_z in range(z_size):
            if nonlinear_k_nl_at_z(&self.ba,&self.nl,index_pk,z[index_z],&k_nl[index_z]) == _FAILURE_:
                raise CosmoSevereError(self.nl.error_message)

        return k_nl

<<<<<<< HEAD
    def nonlinear_hmcode_sigma8(self, np.ndarray[DTYPE_t,ndim=1] z, int z_size):
        """
        nonlinear_hmcode_sigma8(z, z_size)

        Return sigma_8 for all the redshift specified in z, of size
=======
    def nonlinear_scale_cb(self, np.ndarray[DTYPE_t,ndim=1] z, int z_size):
        """
        nonlinear_scale(z, z_size)

        Return the nonlinear scale for all the redshift specified in z, of size
>>>>>>> 608fcb93
        z_size

        Parameters
        ----------
        z : numpy array
                Array of requested redshifts
        z_size : int
                Size of the redshift array
        """
        cdef int index_z
<<<<<<< HEAD
        cdef np.ndarray[DTYPE_t, ndim=1] sigma_8 = np.zeros(z_size,'float64')

        for index_z in range(z_size):
            if nonlinear_hmcode_sigma8_at_z(&self.ba,&self.nl,z[index_z],&sigma_8[index_z]) == _FAILURE_:
                raise CosmoSevereError(self.nl.error_message)

        return sigma_8

    def nonlinear_hmcode_sigmadisp(self, np.ndarray[DTYPE_t,ndim=1] z, int z_size):
        """
        nonlinear_hmcode_sigmadisp(z, z_size)

        Return sigma_disp for all the redshift specified in z, of size
        z_size

        Parameters
        ----------
        z : numpy array
                Array of requested redshifts
        z_size : int
                Size of the redshift array
        """
        cdef int index_z
        cdef np.ndarray[DTYPE_t, ndim=1] sigma_disp = np.zeros(z_size,'float64')

        for index_z in range(z_size):
            if nonlinear_hmcode_sigmadisp_at_z(&self.ba,&self.nl,z[index_z],&sigma_disp[index_z]) == _FAILURE_:
                raise CosmoSevereError(self.nl.error_message)

        return sigma_disp
    
    def nonlinear_hmcode_sigmadisp100(self, np.ndarray[DTYPE_t,ndim=1] z, int z_size):
        """
        nonlinear_hmcode_sigmadisp100(z, z_size)

        Return sigma_disp_100 for all the redshift specified in z, of size
        z_size

        Parameters
        ----------
        z : numpy array
                Array of requested redshifts
        z_size : int
                Size of the redshift array
        """
        cdef int index_z
        cdef np.ndarray[DTYPE_t, ndim=1] sigma_disp_100 = np.zeros(z_size,'float64')

        for index_z in range(z_size):
            if nonlinear_hmcode_sigmadisp100_at_z(&self.ba,&self.nl,z[index_z],&sigma_disp_100[index_z]) == _FAILURE_:
                raise CosmoSevereError(self.nl.error_message)

        return sigma_disp_100    

    def nonlinear_hmcode_sigmaprime(self, np.ndarray[DTYPE_t,ndim=1] z, int z_size):
        """
        nonlinear_hmcode_sigmaprime(z, z_size)

        Return sigma_disp for all the redshift specified in z, of size
        z_size

        Parameters
        ----------
        z : numpy array
                Array of requested redshifts
        z_size : int
                Size of the redshift array
        """
        cdef int index_z
        cdef np.ndarray[DTYPE_t, ndim=1] sigma_prime = np.zeros(z_size,'float64')

        for index_z in range(z_size):
            if nonlinear_hmcode_sigmaprime_at_z(&self.ba,&self.nl,z[index_z],&sigma_prime[index_z]) == _FAILURE_:
                raise CosmoSevereError(self.nl.error_message)

        return sigma_prime        
=======
        cdef int index_pk
        cdef np.ndarray[DTYPE_t, ndim=1] k_nl_cb = np.zeros(z_size,'float64')
        #cdef double *k_nl
        index_pk=1
        #k_nl = <double*> calloc(z_size,sizeof(double))
        if (self.ba.Omega0_ncdm_tot == 0.):
            raise CosmoSevereError(
                "No massive neutrinos. You must use nonlinear_scale, rather than nonlinear_scale_cb."
                )
        for index_z in range(z_size):
            if nonlinear_k_nl_at_z(&self.ba,&self.nl,index_pk,z[index_z],&k_nl_cb[index_z]) == _FAILURE_:
                raise CosmoSevereError(self.nl.error_message)

        return k_nl_cb
>>>>>>> 608fcb93

    def __call__(self, ctx):
        """
        Function to interface with CosmoHammer

        Parameters
        ----------
        ctx : context
                Contains several dictionaries storing data and cosmological
                information

        """
        data = ctx.get('data')  # recover data from the context

        # If the module has already been called once, clean-up
        if self.state:
            self.struct_cleanup()

        # Set the module to the current values
        self.set(data.cosmo_arguments)
        self.compute(["lensing"])

        # Compute the derived paramter value and store them
        params = ctx.getData()
        self.get_current_derived_parameters(
            data.get_mcmc_parameters(['derived']))
        for elem in data.get_mcmc_parameters(['derived']):
            data.mcmc_parameters[elem]['current'] /= \
                data.mcmc_parameters[elem]['scale']
            params[elem] = data.mcmc_parameters[elem]['current']

        ctx.add('boundary', True)
        # Store itself into the context, to be accessed by the likelihoods
        ctx.add('cosmo', self)

    def get_pk_array(self, np.ndarray[DTYPE_t,ndim=1] k, np.ndarray[DTYPE_t,ndim=1] z, int k_size, int z_size, nonlinear):
        """ Fast function to get the power spectrum on a k and z array """
        cdef int nonlinearint
        cdef np.ndarray[DTYPE_t, ndim=1] pk = np.zeros(k_size*z_size,'float64')
        cdef np.ndarray[DTYPE_t, ndim=1] pk_cb = np.zeros(k_size*z_size,'float64')
        nonlinearint=1 if nonlinear else 0
        spectra_fast_pk_at_kvec_and_zvec(&self.ba, &self.sp, <double*> k.data, k_size, <double*> z.data, z_size, <double*> pk.data, <double*> pk_cb.data, nonlinearint)
        return pk

    def get_pk_cb_array(self, np.ndarray[DTYPE_t,ndim=1] k, np.ndarray[DTYPE_t,ndim=1] z, int k_size, int z_size, nonlinear):
        """ Fast function to get the power spectrum on a k and z array """
        cdef int nonlinearint
        cdef np.ndarray[DTYPE_t, ndim=1] pk = np.zeros(k_size*z_size,'float64')
        cdef np.ndarray[DTYPE_t, ndim=1] pk_cb = np.zeros(k_size*z_size,'float64')
        nonlinearint=1 if nonlinear else 0
        spectra_fast_pk_at_kvec_and_zvec(&self.ba, &self.sp, <double*> k.data, k_size, <double*> z.data, z_size, <double*> pk.data, <double*> pk_cb.data, nonlinearint)
        return pk_cb

    def Omega0_k(self):
        """ Curvature contribution """
        return self.ba.Omega0_k

    def Omega0_cdm(self):
        return self.ba.Omega0_cdm<|MERGE_RESOLUTION|>--- conflicted
+++ resolved
@@ -916,17 +916,11 @@
 
         return sigma
 
-<<<<<<< HEAD
-    #similar to sigma(R,z) but gives sigma as calculated in nonlinear.c (and not in spectra.c) 
-    def nonlinear_hmcode_sigma(self,double R,double z):
-        """
-        Gives hmcode_sigma for a given R and z
-=======
     # Gives sigma(R,z) for a given (R,z)
     def sigma_cb(self,double R,double z):
         """
         Gives the pk for a given R and z
->>>>>>> 608fcb93
+
         (R is the radius in units of Mpc, so if R=8/h this will be the usual sigma8(z)
 
         .. note::
@@ -934,14 +928,10 @@
             there is an additional check to verify whether output contains `mPk`,
             and whether k_max > ...
             because otherwise a segfault will occur
-
-        """
-<<<<<<< HEAD
-        cdef double sigma_R
-=======
+        """
+        
         cdef double sigma_cb
->>>>>>> 608fcb93
-
+        
         if (self.pt.has_pk_matter == _FALSE_):
             raise CosmoSevereError(
                 "No power spectrum computed. In order to get sigma(R,z) you must add mPk to the list of outputs."
@@ -952,11 +942,34 @@
                 "In order to get sigma(R,z) you must set 'P_k_max_h/Mpc' to 1 or bigger, in order to have k_max > 1 h/Mpc."
                 )
 
-<<<<<<< HEAD
+        if spectra_sigma(&self.ba,&self.pm,&self.sp,_TRUE_,R,z,&sigma_cb)==_FAILURE_:
+                 raise CosmoSevereError(self.sp.error_message)
+
+        return sigma_cb
+        
+    #similar to sigma(R,z) but gives sigma as calculated in nonlinear.c (and not in spectra.c) 
+    def nonlinear_hmcode_sigma(self,double R,double z):
+        """
+        Gives hmcode_sigma for a given R and z
+
+        """
+        cdef double sigma_R
+
+        if (self.pt.has_pk_matter == _FALSE_):
+            raise CosmoSevereError(
+                "No power spectrum computed. In order to get sigma(R,z) you must add mPk to the list of outputs."
+                )
+
+        if (self.pt.k_max_for_pk < self.ba.h):
+            raise CosmoSevereError(
+                "In order to get sigma(R,z) you must set 'P_k_max_h/Mpc' to 1 or bigger, in order to have k_max > 1 h/Mpc."
+                )
+
         if nonlinear_hmcode_sigmaR_at_z(&self.pr,&self.ba,&self.nl,R,z,&sigma_R)==_FAILURE_:
                  raise CosmoSevereError(self.sp.error_message)
 
         return sigma_R
+    
     #calculates the hmcode window_function of the Navarrow Frenk White Profile
     def nonlinear_hmcode_window_nfw(self,double k,double rv,double c):
         """
@@ -971,7 +984,6 @@
 
         return window_nfw
 
-=======
         if (self.ba.Omega0_ncdm_tot == 0.):
             raise CosmoSevereError(
                 "No massive neutrinos. You must use sigma, rather than sigma_cb."
@@ -981,7 +993,6 @@
                  raise CosmoSevereError(self.sp.error_message)
 
         return sigma_cb
->>>>>>> 608fcb93
 
     def age(self):
         self.compute(["background"])
@@ -1736,20 +1747,13 @@
                 raise CosmoSevereError(self.nl.error_message)
 
         return k_nl
-
-<<<<<<< HEAD
-    def nonlinear_hmcode_sigma8(self, np.ndarray[DTYPE_t,ndim=1] z, int z_size):
-        """
-        nonlinear_hmcode_sigma8(z, z_size)
-
-        Return sigma_8 for all the redshift specified in z, of size
-=======
+    
     def nonlinear_scale_cb(self, np.ndarray[DTYPE_t,ndim=1] z, int z_size):
         """
-        nonlinear_scale(z, z_size)
+        nonlinear_scale_cb(z, z_size)
 
         Return the nonlinear scale for all the redshift specified in z, of size
->>>>>>> 608fcb93
+        
         z_size
 
         Parameters
@@ -1760,99 +1764,102 @@
                 Size of the redshift array
         """
         cdef int index_z
-<<<<<<< HEAD
-        cdef np.ndarray[DTYPE_t, ndim=1] sigma_8 = np.zeros(z_size,'float64')
-
-        for index_z in range(z_size):
-            if nonlinear_hmcode_sigma8_at_z(&self.ba,&self.nl,z[index_z],&sigma_8[index_z]) == _FAILURE_:
-                raise CosmoSevereError(self.nl.error_message)
-
-        return sigma_8
-
-    def nonlinear_hmcode_sigmadisp(self, np.ndarray[DTYPE_t,ndim=1] z, int z_size):
-        """
-        nonlinear_hmcode_sigmadisp(z, z_size)
-
-        Return sigma_disp for all the redshift specified in z, of size
-        z_size
-
-        Parameters
-        ----------
-        z : numpy array
-                Array of requested redshifts
-        z_size : int
-                Size of the redshift array
-        """
-        cdef int index_z
-        cdef np.ndarray[DTYPE_t, ndim=1] sigma_disp = np.zeros(z_size,'float64')
-
-        for index_z in range(z_size):
-            if nonlinear_hmcode_sigmadisp_at_z(&self.ba,&self.nl,z[index_z],&sigma_disp[index_z]) == _FAILURE_:
-                raise CosmoSevereError(self.nl.error_message)
-
-        return sigma_disp
-    
-    def nonlinear_hmcode_sigmadisp100(self, np.ndarray[DTYPE_t,ndim=1] z, int z_size):
-        """
-        nonlinear_hmcode_sigmadisp100(z, z_size)
-
-        Return sigma_disp_100 for all the redshift specified in z, of size
-        z_size
-
-        Parameters
-        ----------
-        z : numpy array
-                Array of requested redshifts
-        z_size : int
-                Size of the redshift array
-        """
-        cdef int index_z
-        cdef np.ndarray[DTYPE_t, ndim=1] sigma_disp_100 = np.zeros(z_size,'float64')
-
-        for index_z in range(z_size):
-            if nonlinear_hmcode_sigmadisp100_at_z(&self.ba,&self.nl,z[index_z],&sigma_disp_100[index_z]) == _FAILURE_:
-                raise CosmoSevereError(self.nl.error_message)
-
-        return sigma_disp_100    
-
-    def nonlinear_hmcode_sigmaprime(self, np.ndarray[DTYPE_t,ndim=1] z, int z_size):
-        """
-        nonlinear_hmcode_sigmaprime(z, z_size)
-
-        Return sigma_disp for all the redshift specified in z, of size
-        z_size
-
-        Parameters
-        ----------
-        z : numpy array
-                Array of requested redshifts
-        z_size : int
-                Size of the redshift array
-        """
-        cdef int index_z
-        cdef np.ndarray[DTYPE_t, ndim=1] sigma_prime = np.zeros(z_size,'float64')
-
-        for index_z in range(z_size):
-            if nonlinear_hmcode_sigmaprime_at_z(&self.ba,&self.nl,z[index_z],&sigma_prime[index_z]) == _FAILURE_:
-                raise CosmoSevereError(self.nl.error_message)
-
-        return sigma_prime        
-=======
         cdef int index_pk
         cdef np.ndarray[DTYPE_t, ndim=1] k_nl_cb = np.zeros(z_size,'float64')
         #cdef double *k_nl
         index_pk=1
         #k_nl = <double*> calloc(z_size,sizeof(double))
-        if (self.ba.Omega0_ncdm_tot == 0.):
-            raise CosmoSevereError(
-                "No massive neutrinos. You must use nonlinear_scale, rather than nonlinear_scale_cb."
-                )
         for index_z in range(z_size):
             if nonlinear_k_nl_at_z(&self.ba,&self.nl,index_pk,z[index_z],&k_nl_cb[index_z]) == _FAILURE_:
                 raise CosmoSevereError(self.nl.error_message)
 
         return k_nl_cb
->>>>>>> 608fcb93
+        
+    def nonlinear_hmcode_sigma8(self, np.ndarray[DTYPE_t,ndim=1] z, int z_size):
+        """
+        nonlinear_hmcode_sigma8(z, z_size)
+
+        Return sigma_8 for all the redshift specified in z, of size
+
+        """
+        cdef int index_z
+
+        cdef np.ndarray[DTYPE_t, ndim=1] sigma_8 = np.zeros(z_size,'float64')
+
+        for index_z in range(z_size):
+            if nonlinear_hmcode_sigma8_at_z(&self.ba,&self.nl,z[index_z],&sigma_8[index_z]) == _FAILURE_:
+                raise CosmoSevereError(self.nl.error_message)
+
+        return sigma_8
+
+    def nonlinear_hmcode_sigmadisp(self, np.ndarray[DTYPE_t,ndim=1] z, int z_size):
+        """
+        nonlinear_hmcode_sigmadisp(z, z_size)
+
+        Return sigma_disp for all the redshift specified in z, of size
+        z_size
+
+        Parameters
+        ----------
+        z : numpy array
+                Array of requested redshifts
+        z_size : int
+                Size of the redshift array
+        """
+        cdef int index_z
+        cdef np.ndarray[DTYPE_t, ndim=1] sigma_disp = np.zeros(z_size,'float64')
+
+        for index_z in range(z_size):
+            if nonlinear_hmcode_sigmadisp_at_z(&self.ba,&self.nl,z[index_z],&sigma_disp[index_z]) == _FAILURE_:
+                raise CosmoSevereError(self.nl.error_message)
+
+        return sigma_disp
+    
+    def nonlinear_hmcode_sigmadisp100(self, np.ndarray[DTYPE_t,ndim=1] z, int z_size):
+        """
+        nonlinear_hmcode_sigmadisp100(z, z_size)
+
+        Return sigma_disp_100 for all the redshift specified in z, of size
+        z_size
+
+        Parameters
+        ----------
+        z : numpy array
+                Array of requested redshifts
+        z_size : int
+                Size of the redshift array
+        """
+        cdef int index_z
+        cdef np.ndarray[DTYPE_t, ndim=1] sigma_disp_100 = np.zeros(z_size,'float64')
+
+        for index_z in range(z_size):
+            if nonlinear_hmcode_sigmadisp100_at_z(&self.ba,&self.nl,z[index_z],&sigma_disp_100[index_z]) == _FAILURE_:
+                raise CosmoSevereError(self.nl.error_message)
+
+        return sigma_disp_100    
+
+    def nonlinear_hmcode_sigmaprime(self, np.ndarray[DTYPE_t,ndim=1] z, int z_size):
+        """
+        nonlinear_hmcode_sigmaprime(z, z_size)
+
+        Return sigma_disp for all the redshift specified in z, of size
+        z_size
+
+        Parameters
+        ----------
+        z : numpy array
+                Array of requested redshifts
+        z_size : int
+                Size of the redshift array
+        """
+        cdef int index_z
+        cdef np.ndarray[DTYPE_t, ndim=1] sigma_prime = np.zeros(z_size,'float64')
+
+        for index_z in range(z_size):
+            if nonlinear_hmcode_sigmaprime_at_z(&self.ba,&self.nl,z[index_z],&sigma_prime[index_z]) == _FAILURE_:
+                raise CosmoSevereError(self.nl.error_message)
+
+        return sigma_prime        
 
     def __call__(self, ctx):
         """
