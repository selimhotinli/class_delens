--- conflicted
+++ resolved
@@ -185,12 +185,12 @@
 
   double sigma8;    /**< sigma8 parameter */
 
-<<<<<<< HEAD
+
   double neff;//MArchi Lya
   double Lya_k_s_over_km;//MArchi Lya
   double Lya_z;//MArchi Lya
   short compute_neff_Lya;//MArchi Lya
-=======
+
   double sigma8_cb;
 
   double * ln_pk_l;   /**q< Total linear matter power spectrum, just
@@ -216,7 +216,7 @@
                           (i.e. highest redshift), while
                           exp(ln_tau_nl[ln_tau_nl_size-1]) is today
                           (i.e z=0). */
->>>>>>> 779fc65d
+
 
   double * ln_pk_nl;   /**< Non-linear matter power spectrum.
                           depends on indices index_k, index_tau as:
@@ -440,7 +440,7 @@
                     double *sigma
                     );
 
-<<<<<<< HEAD
+
   int spectra_neff(
                     struct background * pba,
                     struct primordial * ppm,
@@ -448,7 +448,7 @@
                     double z,
                     double *neff
                     );//MArchi Lya
-=======
+
   int spectra_sigma_cb(
                     struct background * pba,
                     struct primordial * ppm,
@@ -457,7 +457,7 @@
                     double z,
                     double *sigma_cb
                     );
->>>>>>> 779fc65d
+
 
   int spectra_matter_transfers(
                                struct background * pba,
