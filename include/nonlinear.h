--- conflicted
+++ resolved
@@ -48,22 +48,20 @@
 
   int k_size;      /**< k_size = total number of k values */
   double * k;      /**< k[index_k] = list of k values */
-<<<<<<< HEAD
+
   int k_size_extra;/** total number of k values of extrapolated k array (high k)*/
   double * k_extra;/** list of k-values with extrapolated high k-values  */
-=======
-
->>>>>>> 5d45fbfd
+
   int tau_size;    /**< tau_size = number of values */
   double * tau;    /**< tau[index_tau] = list of time values */
 
   double ** nl_corr_density;   /**< nl_corr_density[index_pk][index_tau * ppt->k_size + index_k] */
-<<<<<<< HEAD
-  double ** k_nl;  /**< wavenumber at which non-linear corrections become important, defined differently by different non_linear_method's */
-  int index_tau_min_nl; /**< index of smallest value of tau at which nonlinear corrections have been computed (so, for tau<tau_min_nl, the array nl_corr_density only contains some factors 1 */
-
-  //@}
-
+
+  //@}
+  double ** k_nl;              /**< wavenumber at which non-linear corrections become important,
+                                    defined differently by different non_linear_method's */
+  int index_tau_min_nl;        /**< index of smallest value of tau at which nonlinear corrections have been computed
+                                    (so, for tau<tau_min_nl, the array nl_corr_density only contains some factors 1 */
 
   /** @name - HMcode parameters */
 
@@ -90,12 +88,6 @@
   double dark_energy_correction; /** this is the ratio [g_wcdm(z_infinity)/g_lcdm(z_infinity)]^1.5
                                   * (power comes from Dolag et al. (2004) correction)
                                   * it is 1, if has_fld == _FALSE_ */
-=======
-  double ** k_nl;              /**< wavenumber at which non-linear corrections become important,
-                                    defined differently by different non_linear_method's */
-  int index_tau_min_nl;        /**< index of smallest value of tau at which nonlinear corrections have been computed
-                                    (so, for tau<tau_min_nl, the array nl_corr_density only contains some factors 1 */
->>>>>>> 5d45fbfd
 
   //@}
 
@@ -234,7 +226,6 @@
                                   double * sum
                                   );
 
-<<<<<<< HEAD
   int nonlinear_hmcode(
                       struct precision *ppr,
                       struct background *pba,
@@ -317,12 +308,12 @@
                                       );
   
   int nonlinear_hmcode_window_nfw(
-						 struct nonlinear * pnl,
+               struct nonlinear * pnl,
 	  					 double k,
 	  					 double rv,
 	  					 double c,
-						 double *window_nfw
-						 );	
+               double *window_nfw
+               );	
 
   int nonlinear_hmcode_growint(
               struct precision *ppr,
@@ -334,9 +325,6 @@
 						  double * growth
 						  );
 
-=======
->>>>>>> 5d45fbfd
-
 #ifdef __cplusplus
 }
 #endif
