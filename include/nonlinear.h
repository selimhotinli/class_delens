/** @file nonlinear.h Documented includes for trg module */

#include "primordial.h"

#ifndef __NONLINEAR__
#define __NONLINEAR__

#define _M_EV_TOO_BIG_FOR_HALOFIT_ 10. /**< above which value of non-CDM mass (in eV) do we stop trusting halofit? */

enum non_linear_method {nl_none,nl_halofit,nl_HMcode};
enum halofit_integral_type {halofit_integral_one, halofit_integral_two, halofit_integral_three};
enum halofit_statement {ok, too_small};

/**
 * Structure containing all information on non-linear spectra.
 *
 * Once initialized by nonlinear_init(), contains a table for all two points correlation functions
 * and for all the ai,bj functions (containing the three points correlation functions), for each
 * time and wave-number.
 */

struct nonlinear {

  /** @name - input parameters initialized by user in input module
      (all other quantities are computed in this module, given these
      parameters and the content of the 'precision', 'background',
      'thermo', 'primordial' and 'spectra' structures) */

  //@{

  enum non_linear_method method; /**< method for computing non-linear corrections (none, Halogit, etc.) */

  //@}

  /** @name - table non-linear corrections for matter density, sqrt(P_NL(k,z)/P_NL(k,z)) */

  //@{

  int k_size;      /**< k_size = total number of k values */
  double * k;      /**< k[index_k] = list of k values */
  int k_size_extra;/** total number of k values of extrapolated k array (high k)*/
  double * k_extra;/** list of k-values with extrapolated high k-values  */
  int tau_size;    /**< tau_size = number of values */
  double * tau;    /**< tau[index_tau] = list of time values */

  double * nl_corr_density;   /**< nl_corr_density[index_tau * ppt->k_size + index_k] */
  double * k_nl;  /**< wavenumber at which non-linear corrections become important, defined differently by different non_linear_method's */
  int index_tau_min_nl; /**< index of smallest value of tau at which nonlinear corrections have been computed (so, for tau<tau_min_nl, the array nl_corr_density only contains some factors 1 */

  //@}

<<<<<<< HEAD
  /** HMcode parameters */

  double * sigtab;
  double * rtab;
  double * stab;
  double * ddstab;
  double * growth_at_ztau;
  double * growtable;
  double * ztable;
  double * tautable;
  
=======
  /** @name - parameters for the pk_eq method */

  short has_pk_eq;               /**< flag: will we use the pk_eq method? */

  int index_eq_w;                /**< index of w in table eq_w_and_Omega */
  int index_eq_Omega_m;          /**< index of Omega_m in table eq_w_and_Omega */
  int eq_size;                   /**< number of indices in table eq_w_and_Omega */

  int eq_tau_size;               /**< number of times (and raws in table eq_w_and_Omega) */

  double * eq_tau;               /**< table of time values */
  double * eq_w_and_Omega;       /**< table of background quantites */
  double * eq_ddw_and_ddOmega;   /**< table of second derivatives */

  //@{

>>>>>>> a5f8db66
  //@}

  /** @name - technical parameters */

  //@{

  short nonlinear_verbose;  	/**< amount of information written in standard output */

  ErrorMsg error_message; 	/**< zone for writing error messages */

  //@}
};

/********************************************************************************/

/* @cond INCLUDE_WITH_DOXYGEN */
/*
 * Boilerplate for C++
 */
#ifdef __cplusplus
extern "C" {
#endif

  int nonlinear_k_nl_at_z(
                          struct background *pba,
                          struct nonlinear * pnl,
                          double z,
                          double * k_nl
                          );

  int nonlinear_init(
                     struct precision *ppr,
                     struct background *pba,
                     struct thermo *pth,
                     struct perturbs *ppt,
                     struct primordial *ppm,
                     struct nonlinear *pnl
                     );

  int nonlinear_free(
                     struct nonlinear *pnl
                     );

  int nonlinear_pk_l(struct perturbs *ppt,
                     struct primordial *ppm,
                     struct nonlinear *pnl,
                     int index_tau,
                     double *pk_l,
                     double *lnk,
                     double *lnpk,
                     double *ddlnpk);

  int nonlinear_halofit(
                        struct precision *ppr,
                        struct background *pba,
                        struct primordial *ppm,
                        struct nonlinear *pnl,
                        double tau,
                        double *pk_l,
                        double *pk_nl,
                        double *lnk_l,
                        double *lnpk_l,
                        double *ddlnpk_l,
                        double *k_nl,
                        enum halofit_statement * halofit_found_k_max
                        );

  int nonlinear_halofit_integrate(
                                  struct nonlinear *pnl,
                                  double * integrand_array,
                                  int integrand_size,
                                  int ia_size,
                                  int index_ia_k,
                                  int index_ia_pk,
                                  int index_ia_sum,
                                  int index_ia_ddsum,
                                  double R,
                                  enum halofit_integral_type type,
                                  double * sum
                                  );

  int nonlinear_HMcode(
                      struct precision *ppr,
                      struct background *pba,
                      struct perturbs *ppt, 
                      struct primordial *ppm,
                      struct nonlinear *pnl,
                      double tau,
                      double *pk_l,
                      double *pk_nl,
                      double *lnk_l,
                      double *lnpk_l,
                      double *ddlnpk_l,
                      double *k_nl
                      );

  int nonlinear_sigma(
                  struct precision * ppr,
                  struct background * pba,
                  struct perturbs * ppt,
                  struct primordial * ppm,
                  struct nonlinear * pnl,
                  double R,
                  double *pk_l,
                  double *lnk_l,                
                  double * sigma
                  );
                  
  int nonlinear_sigma_disp(
                  struct precision * ppr,            
                  struct background * pba,
                  struct perturbs * ppt,
                  struct primordial * ppm,
                  struct nonlinear * pnl,
                  double R,
                  double *pk_l,
                  double *lnk_l,                
                  double * sigma_disp
                  );
                  
  int nonlinear_fill_sigtab(
                          struct precision *ppr,
						  struct background * pba,
                          struct perturbs *ppt,
						  struct primordial * ppm,
						  struct nonlinear * pnl,
						  double *pk_l,
						  double *lnk_l                 
						  );

  int nonlinear_fill_growtab(
                          struct precision *ppr,      
						  struct background * pba,
						  struct nonlinear * pnl            
						  );  
						  
  int nonlinear_ci(
				 double x,
				 double *Ci
				 );
	
  int nonlinear_si(
				 double x,
				 double *Si
				 );

  int nonlinear_window_nfw(
						 struct nonlinear * pnl,
	  					 double k,
	  					 double rv,
	  					 double c,
						 double *window_nfw
						 );	


#ifdef __cplusplus
}
#endif

/**************************************************************/

#endif
/* @endcond */<|MERGE_RESOLUTION|>--- conflicted
+++ resolved
@@ -49,7 +49,7 @@
 
   //@}
 
-<<<<<<< HEAD
+
   /** HMcode parameters */
 
   double * sigtab;
@@ -61,7 +61,7 @@
   double * ztable;
   double * tautable;
   
-=======
+
   /** @name - parameters for the pk_eq method */
 
   short has_pk_eq;               /**< flag: will we use the pk_eq method? */
@@ -78,7 +78,7 @@
 
   //@{
 
->>>>>>> a5f8db66
+
   //@}
 
   /** @name - technical parameters */
@@ -122,7 +122,9 @@
                      struct nonlinear *pnl
                      );
 
-  int nonlinear_pk_l(struct perturbs *ppt,
+  int nonlinear_pk_l(
+										 struct background *pba,
+										 struct perturbs *ppt,
                      struct primordial *ppm,
                      struct nonlinear *pnl,
                      int index_tau,
